package io.micronaut.openapi.generator;

import io.swagger.v3.oas.models.OpenAPI;
import io.swagger.v3.oas.models.info.Info;
import io.swagger.v3.oas.models.servers.Server;
import org.junit.jupiter.api.Test;
import org.openapitools.codegen.CliOption;
import org.openapitools.codegen.CodegenConstants;

import java.util.List;
import java.util.Map;

import static java.util.stream.Collectors.groupingBy;
import static org.junit.jupiter.api.Assertions.assertEquals;
import static org.junit.jupiter.api.Assertions.assertFalse;

class JavaMicronautClientCodegenTest extends AbstractMicronautCodegenTest {

    @Test
    void clientOptsUnicity() {
        var codegen = new JavaMicronautClientCodegen();
        codegen.cliOptions()
            .stream()
            .collect(groupingBy(CliOption::getOpt))
            .forEach((k, v) -> assertEquals(1, v.size(), k + " is described multiple times"));
    }

    @Test
    void testInitialConfigValues() {
        var codegen = new JavaMicronautClientCodegen();
        codegen.processOpts();

        var openAPI = new OpenAPI();
        openAPI.addServersItem(new Server().url("https://one.com/v2"));
        openAPI.setInfo(new Info());
        codegen.preprocessOpenAPI(openAPI);

        assertEquals(Boolean.FALSE, codegen.additionalProperties().get(CodegenConstants.HIDE_GENERATION_TIMESTAMP));
        assertFalse(codegen.isHideGenerationTimestamp());

        assertEquals(Boolean.FALSE, codegen.additionalProperties().get(CodegenConstants.HIDE_GENERATION_TIMESTAMP));
        assertFalse(codegen.isHideGenerationTimestamp());
        assertEquals("org.openapitools.model", codegen.modelPackage());
        assertEquals("org.openapitools.model", codegen.additionalProperties().get(CodegenConstants.MODEL_PACKAGE));
        assertEquals("org.openapitools.api", codegen.apiPackage());
        assertEquals("org.openapitools.api", codegen.additionalProperties().get(CodegenConstants.API_PACKAGE));
        assertEquals("org.openapitools", codegen.getInvokerPackage());
        assertEquals("org.openapitools", codegen.additionalProperties().get(CodegenConstants.INVOKER_PACKAGE));
    }

    @Test
    void testApiAndModelFilesPresent() {
        var codegen = new JavaMicronautClientCodegen();
        codegen.additionalProperties().put(CodegenConstants.INVOKER_PACKAGE, "org.test.test");
        codegen.additionalProperties().put(CodegenConstants.MODEL_PACKAGE, "org.test.test.model");
        codegen.additionalProperties().put(CodegenConstants.API_PACKAGE, "org.test.test.api");
        String outputPath = generateFiles(codegen, PETSTORE_PATH,
            CodegenConstants.SUPPORTING_FILES,
            CodegenConstants.APIS,
            CodegenConstants.MODELS);

        String apiFolder = outputPath + "src/main/java/org/test/test/api/";
        assertFileExists(apiFolder + "PetApi.java");
        assertFileExists(apiFolder + "StoreApi.java");
        assertFileExists(apiFolder + "UserApi.java");

        String modelFolder = outputPath + "src/main/java/org/test/test/model/";
        assertFileExists(modelFolder + "Pet.java");
        assertFileExists(modelFolder + "User.java");
        assertFileExists(modelFolder + "Order.java");

        String resources = outputPath + "src/main/resources/";
        assertFileExists(resources + "application.yml");
    }

    @Test
    void doConfigureAuthParam() {
        var codegen = new JavaMicronautClientCodegen();
        codegen.additionalProperties().put(JavaMicronautClientCodegen.OPT_CONFIGURE_AUTH, "true");
        String outputPath = generateFiles(codegen, PETSTORE_PATH,
            CodegenConstants.SUPPORTING_FILES,
            CodegenConstants.APIS);

        // Files generated
        assertFileExists(outputPath + "/src/main/java/org/openapitools/auth/Authorization.java");
        // Endpoints are annotated with @Authorization Bindable
        assertFileContains(outputPath + "/src/main/java/org/openapitools/api/PetApi.java", "@Authorization");
    }

    @Test
    void doNotConfigureAuthParam() {
        var codegen = new JavaMicronautClientCodegen();
        codegen.additionalProperties().put(JavaMicronautClientCodegen.OPT_CONFIGURE_AUTH, "false");
        String outputPath = generateFiles(codegen, PETSTORE_PATH,
            CodegenConstants.SUPPORTING_FILES,
            CodegenConstants.APIS);

        // Files are not generated
        assertFileNotExists(outputPath + "/src/main/java/org/openapitools/auth/");
        assertFileNotContains(outputPath + "/src/main/java/org/openapitools/api/PetApi.java", "@Authorization");
    }

    @Test
    void doUseValidationParam() {
        var codegen = new JavaMicronautClientCodegen();
        codegen.additionalProperties().put(JavaMicronautClientCodegen.USE_BEANVALIDATION, "true");
        String outputPath = generateFiles(codegen, PETSTORE_PATH,
            CodegenConstants.APIS);

        // Files are not generated
        assertFileContains(outputPath + "/src/main/java/org/openapitools/api/PetApi.java", "@Valid");
        assertFileContains(outputPath + "/src/main/java/org/openapitools/api/PetApi.java", "@NotNull");
    }

    @Test
    void doNotUseValidationParam() {
        var codegen = new JavaMicronautClientCodegen();
        codegen.additionalProperties().put(JavaMicronautClientCodegen.USE_BEANVALIDATION, "false");
        String outputPath = generateFiles(codegen, PETSTORE_PATH,
            CodegenConstants.APIS);

        // Files are not generated
        assertFileNotContains(outputPath + "/src/main/java/org/openapitools/api/PetApi.java", "@Valid");
        assertFileNotContains(outputPath + "/src/main/java/org/openapitools/api/PetApi.java", "@NotNull");
    }

    @Test
    void doGenerateForTestJUnit() {
        var codegen = new JavaMicronautClientCodegen();
        codegen.additionalProperties().put(JavaMicronautClientCodegen.OPT_TEST,
            JavaMicronautClientCodegen.OPT_TEST_JUNIT);
        String outputPath = generateFiles(codegen, PETSTORE_PATH,
            CodegenConstants.SUPPORTING_FILES,
            CodegenConstants.API_TESTS, CodegenConstants.APIS, CodegenConstants.MODELS);

        // Files are not generated
        assertFileExists(outputPath + "src/test/java/");
        assertFileExists(outputPath + "src/test/java/org/openapitools/api/PetApiTest.java");
        assertFileContains(outputPath + "src/test/java/org/openapitools/api/PetApiTest.java", "PetApiTest", "@MicronautTest");
    }

    @Test
    void doGenerateForTestSpock() {
        var codegen = new JavaMicronautClientCodegen();
        codegen.additionalProperties().put(JavaMicronautClientCodegen.OPT_TEST,
            JavaMicronautClientCodegen.OPT_TEST_SPOCK);
        String outputPath = generateFiles(codegen, PETSTORE_PATH,
            CodegenConstants.SUPPORTING_FILES,
            CodegenConstants.API_TESTS, CodegenConstants.APIS, CodegenConstants.MODELS);

        // Files are not generated
        assertFileExists(outputPath + "src/test/groovy");
        assertFileExists(outputPath + "src/test/groovy/org/openapitools/api/PetApiSpec.groovy");
        assertFileContains(outputPath + "src/test/groovy/org/openapitools/api/PetApiSpec.groovy", "PetApiSpec", "@MicronautTest");
    }

    @Test
    void doGenerateRequiredPropertiesInConstructor() {
        var codegen = new JavaMicronautClientCodegen();
        codegen.additionalProperties().put(JavaMicronautClientCodegen.OPT_REQUIRED_PROPERTIES_IN_CONSTRUCTOR, "true");
        String outputPath = generateFiles(codegen, PETSTORE_PATH, CodegenConstants.MODELS, CodegenConstants.APIS);

        // Constructor should have properties
        String modelPath = outputPath + "src/main/java/org/openapitools/model/";
        assertFileContains(modelPath + "Pet.java", "public Pet(String name, List<@NotNull String> photoUrls)");
        assertFileNotContains(modelPath + "Pet.java", "public Pet()");
    }

    @Test
    void doNotGenerateRequiredPropertiesInConstructor() {
        var codegen = new JavaMicronautClientCodegen();
        codegen.additionalProperties().put(JavaMicronautClientCodegen.OPT_REQUIRED_PROPERTIES_IN_CONSTRUCTOR, "false");
        String outputPath = generateFiles(codegen, PETSTORE_PATH, CodegenConstants.MODELS, CodegenConstants.APIS);

        // Constructor should have properties
        String modelPath = outputPath + "src/main/java/org/openapitools/model/";
        assertFileNotContainsRegex(modelPath + "Pet.java", "public Pet\\([^)]+\\)");
        assertFileNotContainsRegex(modelPath + "User.java", "public User\\([^)]+\\)");
        assertFileNotContainsRegex(modelPath + "Order.java", "public Order\\([^)]+\\)");
    }

    @Test
    void doGenerateMultipleContentTypes() {
        var codegen = new JavaMicronautClientCodegen();

        String outputPath = generateFiles(codegen, "src/test/resources/3_0/micronaut/content-type.yaml", CodegenConstants.APIS);

        // body and response content types should be properly annotated using @Consumes and @Produces micronaut annotations
        String apiPath = outputPath + "src/main/java/org/openapitools/api/";
        assertFileContains(apiPath + "DefaultApi.java", "@Consumes({\"application/vnd.oracle.resource+json; type=collection\", \"application/vnd.oracle.resource+json; type=error\"})");
        assertFileContains(apiPath + "DefaultApi.java", "@Produces(\"application/vnd.oracle.resource+json; type=singular\")");
    }

    @Test
    void doGenerateOauth2InApplicationConfig() {
        var codegen = new JavaMicronautClientCodegen();
        codegen.additionalProperties().put(JavaMicronautClientCodegen.OPT_CONFIGURE_AUTH, "true");

        String outputPath = generateFiles(codegen, "src/test/resources/3_0/micronaut/oauth2.yaml", CodegenConstants.SUPPORTING_FILES);

        // micronaut yaml property names shouldn't contain any dots
        String resourcesPath = outputPath + "src/main/resources/";
        assertFileContains(resourcesPath + "application.yml", "OAuth_2_0_Client_Credentials:");
    }

    @Test
    void testAdditionalClientTypeAnnotations() {
        var codegen = new JavaMicronautClientCodegen();
        codegen.additionalProperties().put(JavaMicronautClientCodegen.ADDITIONAL_CLIENT_TYPE_ANNOTATIONS, "@MyAdditionalAnnotation1(1,${param1});@MyAdditionalAnnotation2(2,${param2});");
        String outputPath = generateFiles(codegen, PETSTORE_PATH, CodegenConstants.APIS);

        // Micronaut declarative http client should contain custom added annotations
        assertFileContains(outputPath + "/src/main/java/org/openapitools/api/PetApi.java",
            "@MyAdditionalAnnotation1(1,${param1})", "@MyAdditionalAnnotation2(2,${param2})");
    }

    @Test
    void testAdditionalClientTypeAnnotationsFromSetter() {
        var codegen = new JavaMicronautClientCodegen();
        codegen.setAdditionalClientTypeAnnotations(List.of("@MyAdditionalAnnotation1(1,${param1})", "@MyAdditionalAnnotation2(2,${param2})"));
        String outputPath = generateFiles(codegen, PETSTORE_PATH, CodegenConstants.APIS);

        // Micronaut declarative http client should contain custom added annotations
        assertFileContains(outputPath + "/src/main/java/org/openapitools/api/PetApi.java",
            "@MyAdditionalAnnotation1(1,${param1})", "@MyAdditionalAnnotation2(2,${param2})");
    }

    @Test
    void testDefaultAuthorizationFilterPattern() {
        var codegen = new JavaMicronautClientCodegen();
        codegen.additionalProperties().put(JavaMicronautClientCodegen.OPT_CONFIGURE_AUTH, "true");
        String outputPath = generateFiles(codegen, PETSTORE_PATH, CodegenConstants.SUPPORTING_FILES, CodegenConstants.APIS);

        // Micronaut AuthorizationFilter should default to match all patterns
        assertFileContains(outputPath + "/src/main/java/org/openapitools/auth/AuthorizationFilter.java", "@Filter(Filter.MATCH_ALL_PATTERN)");
    }

    @Test
    void testAuthorizationFilterPattern() {
        var codegen = new JavaMicronautClientCodegen();
        codegen.additionalProperties().put(JavaMicronautClientCodegen.OPT_CONFIGURE_AUTH, "true");
        codegen.additionalProperties().put(JavaMicronautClientCodegen.AUTHORIZATION_FILTER_PATTERN, "pet/**");
        String outputPath = generateFiles(codegen, PETSTORE_PATH, CodegenConstants.SUPPORTING_FILES, CodegenConstants.APIS);

        // Micronaut AuthorizationFilter should match the provided pattern
        assertFileContains(outputPath + "/src/main/java/org/openapitools/auth/AuthorizationFilter.java", "@Filter(\"pet/**\")");
    }

    @Test
    void testNoConfigureClientId() {
        var codegen = new JavaMicronautClientCodegen();
        String outputPath = generateFiles(codegen, PETSTORE_PATH, CodegenConstants.APIS);

        // Micronaut declarative http client should not specify a Client id
        assertFileContains(outputPath + "/src/main/java/org/openapitools/api/PetApi.java", "@Client(\"${openapi-micronaut-client.base-path}\")");
    }

    @Test
    void testConfigureClientId() {
        var codegen = new JavaMicronautClientCodegen();
        codegen.additionalProperties().put(JavaMicronautClientCodegen.CLIENT_ID, "unit-test");
        String outputPath = generateFiles(codegen, PETSTORE_PATH, CodegenConstants.APIS);

        // Micronaut declarative http client should use the provided Client id
        assertFileContains(outputPath + "/src/main/java/org/openapitools/api/PetApi.java", "@Client(\"unit-test\")");
    }

    @Test
    void testConfigureClientIdWithPath() {
        var codegen = new JavaMicronautClientCodegen();
        codegen.additionalProperties().put(JavaMicronautClientCodegen.CLIENT_ID, "unit-test");
        codegen.additionalProperties().put(JavaMicronautClientCodegen.OPT_CLIENT_PATH, true);
        String outputPath = generateFiles(codegen, PETSTORE_PATH, CodegenConstants.APIS);

        // Micronaut declarative http client should use the provided Client id
        assertFileContains(outputPath + "/src/main/java/org/openapitools/api/PetApi.java", "@Client(id = \"unit-test\", path = \"${unit-test.base-path}\")");
    }

    @Test
    void testDefaultPathSeparator() {
        var codegen = new JavaMicronautClientCodegen();
        String outputPath = generateFiles(codegen, PETSTORE_PATH, CodegenConstants.APIS);

        // Micronaut declarative http client should use the default path separator
        assertFileContains(outputPath + "/src/main/java/org/openapitools/api/PetApi.java", "@Client(\"${openapi-micronaut-client.base-path}\")");
    }

    @Test
    void testConfigurePathSeparator() {
        var codegen = new JavaMicronautClientCodegen();
        codegen.additionalProperties().put(JavaMicronautClientCodegen.BASE_PATH_SEPARATOR, "-");
        String outputPath = generateFiles(codegen, PETSTORE_PATH, CodegenConstants.APIS);

        // Micronaut declarative http client should use the provided path separator
        assertFileContains(outputPath + "/src/main/java/org/openapitools/api/PetApi.java", "@Client(\"${openapi-micronaut-client-base-path}\")");
    }

    @Test
    void testReadOnlyConstructorBug() {

        var codegen = new JavaMicronautClientCodegen();
        String outputPath = generateFiles(codegen, "src/test/resources/3_0/readonlyconstructorbug.yml", CodegenConstants.MODELS);
        String apiPath = outputPath + "src/main/java/org/openapitools/model/";

        assertFileContains(apiPath + "BookInfo.java", "public BookInfo(String name)");
        assertFileContains(apiPath + "ExtendedBookInfo.java", "public ExtendedBookInfo(String isbn, String name)", "super(name)");
    }

    @Test
    void testAddValidAnnotations() {

        var codegen = new JavaMicronautClientCodegen();
        codegen.additionalProperties().put(JavaMicronautClientCodegen.USE_BEANVALIDATION, "true");
        String outputPath = generateFiles(codegen, "src/test/resources/3_0/modelwithlist.yml", CodegenConstants.APIS, CodegenConstants.API_TESTS, CodegenConstants.MODELS);
        String apiPath = outputPath + "src/main/java/org/openapitools/model/";

        assertFileContains(apiPath + "BooksContainer.java",
            """
                    @JsonProperty(JSON_PROPERTY_BOOKS)
                    private List<@Valid Book> books;
                """);
    }

    @Test
    void testGenericAnnotations() {

        var codegen = new JavaMicronautClientCodegen();
        String outputPath = generateFiles(codegen, "src/test/resources/3_0/modelwithprimitivelist.yml", CodegenConstants.APIS, CodegenConstants.MODELS);
        String apiPath = outputPath + "src/main/java/org/openapitools/api/";
        String modelPath = outputPath + "src/main/java/org/openapitools/model/";

        assertFileContains(apiPath + "BooksApi.java",
            "@QueryValue(\"before\") @NotNull @Format(\"yyyy-MM-dd'T'HH:mm:ss.SSS'Z'\") ZonedDateTime before,",
            "List<@Pattern(regexp = \"[a-zA-Z ]+\") @Size(max = 10) @NotNull String> requestBody",
            ""
        );
        assertFileContains(modelPath + "CountsContainer.java", "private List<@NotEmpty List<@NotNull List<@Size(max = 10) @NotNull ZonedDateTime>>> counts;");
        assertFileContains(modelPath + "BooksContainer.java", "private List<@Pattern(regexp = \"[a-zA-Z ]+\") @Size(max = 10) @NotNull String> books;");
    }

    @Test
    void testDiscriminatorConstructorBug() {

        var codegen = new JavaMicronautClientCodegen();
        codegen.additionalProperties().put(JavaMicronautClientCodegen.OPT_CONFIGURE_AUTH, "true");
        String outputPath = generateFiles(codegen, "src/test/resources/3_0/discriminatorconstructorbug.yml",
            CodegenConstants.MODELS
        );
        String apiPath = outputPath + "src/main/java/org/openapitools/model/";

        assertFileContains(apiPath + "BookInfo.java", "public BookInfo(String name)");
        assertFileContains(apiPath + "BasicBookInfo.java", "public BasicBookInfo(String author, String name)", "super(name)");
        assertFileContains(apiPath + "DetailedBookInfo.java", "public DetailedBookInfo(String isbn, String name, String author)", "super(author, name)");
    }

    @Test
    void testDifferentPropertyCase() {
        var codegen = new JavaMicronautClientCodegen();
        String outputPath = generateFiles(codegen, "src/test/resources/3_0/propWithSecondUpperCaseChar.yml", CodegenConstants.APIS, CodegenConstants.MODELS);
        String modelPath = outputPath + "src/main/java/org/openapitools/model/";

        assertFileContains(
            modelPath + "Book.java",
            "public static final String JSON_PROPERTY_TITLE = \"tItle\";",
            "public static final String JSON_PROPERTY_I_S_B_N = \"ISBN\";",
            "private String title;",
            "public String getTitle()",
            "public void setTitle(String title)",
            "private String ISBN;",
            "public String getISBN()",
            "public void setISBN(String ISBN)"
        );
    }

    @Test
    void testEnumsWithNonStringTypeValue() {

        var codegen = new JavaMicronautClientCodegen();
        String outputPath = generateFiles(codegen, "src/test/resources/3_0/enum.yml", CodegenConstants.APIS, CodegenConstants.MODELS);
        String modelPath = outputPath + "src/main/java/org/openapitools/model/";

        assertFileContains(modelPath + "StringEnum.java", "@JsonProperty(\"starting\")", "STARTING(\"starting\"),",
            """
                    public static final Map<String, StringEnum> VALUE_MAPPING = Map.copyOf(Arrays.stream(values())
                            .collect(Collectors.toMap(v -> v.value, Function.identity())));
                """,
            """
                    public static StringEnum fromValue(String value) {
                        if (!VALUE_MAPPING.containsKey(value)) {
                            throw new IllegalArgumentException("Unexpected value '" + value + "'");
                        }
                        return VALUE_MAPPING.get(value);
                    }
                """);

        assertFileContains(modelPath + "IntEnum.java", "@JsonProperty(\"1\")", "NUMBER_1(1),");
        assertFileContains(modelPath + "LongEnum.java", "@JsonProperty(\"1\")", "NUMBER_3(3L),");
        assertFileContains(modelPath + "DecimalEnum.java", "@JsonProperty(\"1.23\")", "NUMBER_34_DOT_1(new BigDecimal(\"34.1\"))");
    }

    @Test
    void testUnderscore() {

        var codegen = new JavaMicronautClientCodegen();
        String outputPath = generateFiles(codegen, "src/test/resources/3_0/underscore.yml", CodegenConstants.APIS, CodegenConstants.MODELS);
        String modelPath = outputPath + "src/main/java/org/openapitools/model/";

        assertFileContains(modelPath + "MyModel.java", "private BigDecimal _default;",
            "public static final String JSON_PROPERTY_DEFAULT = \"_default\";",
            "public BigDecimal get_default() {",
            "public void set_default(BigDecimal _default) {");
    }

    @Test
    void testReservedWords() {

        var codegen = new JavaMicronautClientCodegen();
        String outputPath = generateFiles(codegen, "src/test/resources/3_0/javaReservedWords.yml",
            CodegenConstants.APIS,
            CodegenConstants.MODELS,
            CodegenConstants.SUPPORTING_FILES,
            CodegenConstants.MODEL_TESTS,
            CodegenConstants.MODEL_DOCS,
            CodegenConstants.API_TESTS,
            CodegenConstants.API_DOCS
        );
        String path = outputPath + "src/main/java/org/openapitools/";

        assertFileContains(path + "api/ParametersApi.java", "Mono<Void> callInterface(",
            "@QueryValue(\"class\") @NotNull @Valid Package propertyClass,",
            "@QueryValue(\"while\") @NotNull String _while");
        assertFileContains(path + "model/Package.java",
            "public static final String JSON_PROPERTY_FOR = \"for\";",
            "@JsonProperty(JSON_PROPERTY_FOR)",
            "private String _for;",
            "public String get_for() {",
            "public void set_for(String _for) {");
    }

    @Test
    void testControllerEnums2() {

        var codegen = new JavaMicronautClientCodegen();
        String outputPath = generateFiles(codegen, "src/test/resources/3_0/controller-enum2.yml", CodegenConstants.APIS, CodegenConstants.MODELS);
        String modelPath = outputPath + "src/main/java/org/openapitools/api/";

        assertFileContains(modelPath + "BusinessCardsApi.java", "@QueryValue(\"statusCodes\") @Nullable List<@NotNull String> statusCodes");
    }

    @Test
    void testCommonPathParametersWithRef() {

        var codegen = new JavaMicronautClientCodegen();
        String outputPath = generateFiles(codegen, "src/test/resources/3_0/openmeteo.yml", CodegenConstants.APIS, CodegenConstants.MODELS);
        String path = outputPath + "src/main/java/org/openapitools/";

        assertFileContains(path + "api/WeatherForecastApisApi.java", "@Get(\"/v1/forecast/{id}\")",
            "@PathVariable(\"id\") @NotNull String id,",
            "@QueryValue(\"hourly\") @Nullable List<V1ForecastIdGetHourlyParameterInner> hourly,");

        assertFileContains(path + "model/V1ForecastIdGetHourlyParameterInner.java",
            "public enum V1ForecastIdGetHourlyParameterInner {",
            "@JsonProperty(\"temperature_2m\")",
            "TEMPERATURE_2M(\"temperature_2m\"),");
    }

    @Test
    void testExtraAnnotations() {

        var codegen = new JavaMicronautClientCodegen();
        String outputPath = generateFiles(codegen, "src/test/resources/3_0/extra-annotations.yml", CodegenConstants.APIS, CodegenConstants.MODELS);
        String path = outputPath + "src/main/java/org/openapitools/";

        assertFileContains(path + "api/BooksApi.java",
            """
                    @Post("/add-book")
                    @NotBlank
                    Mono<@Valid Book> addBook(
                """);

        assertFileContains(path + "model/Book.java",
            """
                @Serializable
                public class Book {
                """,
            """
                    @NotNull
                    @Size(max = 10)
                    @JsonProperty(JSON_PROPERTY_TITLE)
                    @jakarta.validation.constraints.NotBlank
                    private String title;
                """,
            """
                    @NotEmpty
                    public void setTitle(String title) {
                        this.title = title;
                    }
                """
        );
    }

    @Test
    void testOneOf() {

        var codegen = new JavaMicronautClientCodegen();
        String outputPath = generateFiles(codegen, "src/test/resources/3_0/oneof-with-discriminator.yml", CodegenConstants.APIS, CodegenConstants.MODELS);
        String path = outputPath + "src/main/java/org/openapitools/";

        assertFileContains(path + "model/Subject.java", "String getTypeCode();");
        assertFileContains(path + "model/Person.java", "public String getTypeCode() {");
    }

    @Test
    void testOneOfWithoutDiscriminator() {

        var codegen = new JavaMicronautClientCodegen();
        String outputPath = generateFiles(codegen, "src/test/resources/3_0/oneof-without-discriminator.yml", CodegenConstants.APIS, CodegenConstants.MODELS);
        String path = outputPath + "src/main/java/org/openapitools/";

        assertFileNotContains(path + "model/OrderDTOShoppingNotes.java", "@JsonIgnoreProperties(",
            "@JsonTypeInfo"
        );
    }

    @Test
    void testDiscriminatorCustomType() {

        var codegen = new JavaMicronautClientCodegen();
        String outputPath = generateFiles(codegen, "src/test/resources/3_0/oneof-with-discriminator2.yml", CodegenConstants.APIS, CodegenConstants.MODELS);
        String path = outputPath + "src/main/java/org/openapitools/";

        assertFileContains(path + "model/CancellationReasonTypesV2.java", """
                @NotNull
                @JsonProperty(JSON_PROPERTY_VERSION)
                protected Integer version;
            """);
        assertFileContains(path + "model/CancellationReasonTypesDTO.java", "Integer getVersion();");
    }

    @Test
    void testUuidWithModelNameSuffix() {

        var codegen = new JavaMicronautClientCodegen();
        codegen.setModelNameSuffix("Dto");
        String outputPath = generateFiles(codegen, "src/test/resources/3_0/schema-with-uuid.yml", CodegenConstants.MODELS);
        String path = outputPath + "src/main/java/org/openapitools/";

        assertFileContains(path + "model/OrderDTODto.java", "private UUID id;");
    }

    @Test
    void testParamsWithDefaultValue() {

        var codegen = new JavaMicronautClientCodegen();
        String outputPath = generateFiles(codegen, "src/test/resources/3_0/params-with-default-value.yml", CodegenConstants.APIS, CodegenConstants.MODELS);
        String path = outputPath + "src/main/java/org/openapitools/";

        assertFileContains(path + "api/DefaultApi.java",
            "@QueryValue(\"ids\") @Nullable List<@NotNull Integer> ids",
            "@PathVariable(name = \"apiVersion\", defaultValue = \"v5\") @Nullable BrowseSearchOrdersApiVersionParameter apiVersio",
            "@Header(name = \"Content-Type\", defaultValue = \"application/json\") @Nullable String contentType"
        );
    }

    @Test
    void testFileDownloadEndpoint() {

        var codegen = new JavaMicronautClientCodegen();
        String outputPath = generateFiles(codegen, "src/test/resources/3_0/file-download.yml", CodegenConstants.APIS, CodegenConstants.MODELS);
        String apiPath = outputPath + "src/main/java/org/openapitools/api/";

        assertFileContains(apiPath + "DefaultApi.java", "Mono<HttpResponse<@NotNull ByteBuffer<?>>> fetchData(");
    }

    @Test
    void testSingleProduceContentType() {

        var codegen = new JavaMicronautClientCodegen();
        String outputPath = generateFiles(codegen, "src/test/resources/3_0/client-produces-content-type.yml", CodegenConstants.APIS);
        String path = outputPath + "src/main/java/org/openapitools/";

        assertFileContains(path + "api/FilesApi.java", "@Produces(\"application/octet-stream\")");
    }

    @Test
    void testLombok() {

        var codegen = new JavaMicronautClientCodegen();
        codegen.setLombok(true);
        String outputPath = generateFiles(codegen, "src/test/resources/3_0/openmeteo.yml", CodegenConstants.MODELS);
        String path = outputPath + "src/main/java/org/openapitools/";

        assertFileContains(path + "model/V1ForecastIdGet400Response.java",
            "import lombok.AllArgsConstructor;",
            "import lombok.NoArgsConstructor;",
            "import lombok.Data;",
            "import lombok.RequiredArgsConstructor;",
            "import lombok.EqualsAndHashCode;",
            "import lombok.Getter;",
            "import lombok.Setter;",
            "import lombok.ToString;",
            "import lombok.experimental.Accessors;",
            "@Accessors(chain = true)",
            "@NoArgsConstructor",
            "@AllArgsConstructor",
            "@Data");
    }

    @Test
    void testImplicitHeaders() {

        var codegen = new JavaMicronautClientCodegen();
        codegen.setImplicitHeaders(true);
        String outputPath = generateFiles(codegen, "src/test/resources/3_0/params-with-default-value.yml", CodegenConstants.APIS);
        String path = outputPath + "src/main/java/org/openapitools/";

        assertFileNotContains(path + "api/DefaultApi.java", "@Header(\"X-Favor-Token\") @Nullable String xFavorToken",
            "@Header(name = \"Content-Type\", defaultValue = \"application/json\") @Nullable String contentType"
        );
    }

    @Test
    void testImplicitHeadersRegex() {

        var codegen = new JavaMicronautClientCodegen();
        codegen.setImplicitHeadersRegex(".*");
        String outputPath = generateFiles(codegen, "src/test/resources/3_0/params-with-default-value.yml", CodegenConstants.APIS);
        String path = outputPath + "src/main/java/org/openapitools/";

        assertFileNotContains(path + "api/DefaultApi.java", "@Header(\"X-Favor-Token\") @Nullable String xFavorToken",
            "@Header(name = \"Content-Type\", defaultValue = \"application/json\") @Nullable String contentType"
        );
    }

    @Test
    void testInnerEnum() {

        var codegen = new JavaMicronautClientCodegen();
        String outputPath = generateFiles(codegen, "src/test/resources/3_0/inner-enum.yml", CodegenConstants.MODELS);
        String path = outputPath + "src/main/java/org/openapitools/";

        assertFileContains(path + "model/CustomerCreateDTO.java", "import java.util.function.Function;");
    }

    @Test
    void testDiscriminatorWithoutUseOneOfInterfaces() {

        var codegen = new JavaMicronautClientCodegen();
        codegen.setUseOneOfInterfaces(false);
        String outputPath = generateFiles(codegen, "src/test/resources/3_0/discirminator2.yml", CodegenConstants.MODELS);
        String path = outputPath + "src/main/java/org/openapitools/";

        assertFileContains(path + "model/JsonOp.java",
            "private String path;",
            "private String op;",
            "public JsonOp(String path, String op) {"
        );

        assertFileNotContains(path + "model/JsonOp.java",
            "private String value;",
            "private String from;"
        );

        assertFileContains(path + "model/OpAdd.java",
            "public class OpAdd extends JsonOp {",
            "private String value;",
            """
                    public OpAdd(String path, String op) {
                        super(path, op);
                    }
                """
        );
    }

    @Test
    void testDiscriminatorWithUseOneOfInterfaces() {

        var codegen = new JavaMicronautClientCodegen();
        codegen.setUseOneOfInterfaces(true);
        String outputPath = generateFiles(codegen, "src/test/resources/3_0/discirminator2.yml", CodegenConstants.MODELS);
        String path = outputPath + "src/main/java/org/openapitools/";

        assertFileContains(path + "model/JsonOp.java",
            "public interface JsonOp {",
            "String getOp();"
        );

        assertFileContains(path + "model/OpAdd.java",
            "public class OpAdd implements JsonOp {",
            "private String value;",
            "private String path;",
            "protected String op;",
            """
                    public OpAdd(String path, String op) {
                        this.path = path;
                        this.op = op;
                    }
                """,
            """
                    @Override
                    public String getOp() {
                        return op;
                    }
                """
        );
    }

    @Test
    void testMultipartFormData() {

        var codegen = new JavaMicronautClientCodegen();
        String outputPath = generateFiles(codegen, "src/test/resources/3_0/multipartdata.yml", CodegenConstants.APIS, CodegenConstants.MODELS);
        String path = outputPath + "src/main/java/org/openapitools/";

        assertFileContains(path + "api/ResetPasswordApi.java", """
                @Produces("multipart/form-data")
                Mono<@Valid SuccessResetPassword> profilePasswordPost(
                    @Header("WCToken") @NotNull String wcToken,
                    @Header("WCTrustedToken") @NotNull String wcTrustedToken,
                    @Body @Nullable MultipartBody multipartBody
                );
            """);
    }

    @Test
    void testGenerateByMultipleFiles() {

        var codegen = new JavaMicronautClientCodegen();
        String outputPath = generateFiles(codegen, "src/test/resources/3_0/multiple/swagger.yml", CodegenConstants.APIS, CodegenConstants.MODELS);
        String path = outputPath + "src/main/java/org/openapitools/";

        assertFileContains(path + "api/CustomerApi.java",
            """
                    @Post("/api/customer/{id}/files")
                    Mono<HttpResponse<@NotNull String>> uploadFile(
                        @PathVariable("id") @NotNull UUID id,
                        @Body @NotNull @Valid FileCreateDto fileCreateDto
                    );
                """);
        assertFileContains(path + "model/FileCreateDto.java",
            """
                public class FileCreateDto {
                
                    public static final String JSON_PROPERTY_TYPE_CODE = "typeCode";
                    public static final String JSON_PROPERTY_ORG_NAME = "orgName";
                
                    /**
                     * Customer type ORG
                     */
                    @NotNull
                    @Pattern(regexp = "^ORG$")
                    @JsonProperty(JSON_PROPERTY_TYPE_CODE)
                    private String typeCode = "ORG";
                
                    @NotNull
                    @JsonProperty(JSON_PROPERTY_ORG_NAME)
                    private String orgName;
                
                    public FileCreateDto(String typeCode, String orgName) {
                        this.typeCode = typeCode;
                        this.orgName = orgName;
                    }
                """);
    }

    @Test
    void testMultipleContentTypesEndpoints() {

        var codegen = new JavaMicronautClientCodegen();
        String outputPath = generateFiles(codegen, "src/test/resources/3_0/multiple-content-types.yml", CodegenConstants.APIS, CodegenConstants.MODELS);
        String path = outputPath + "src/main/java/org/openapitools/";

        assertFileContains(path + "api/DefaultApi.java", """
                    @Post("/multiplecontentpath")
                    @Produces({"application/json", "application/xml"})
                    Mono<HttpResponse<Void>> myOp(
                        @Body @Nullable @Valid Coordinates coordinates
                    );
                """,
            """
                    @Post("/multiplecontentpath")
                    @Produces("multipart/form-data")
                    Mono<HttpResponse<Void>> myOp_1(
                        @Nullable @Valid Coordinates coordinates,
                        @Nullable byte[] file
                    );
                """,
            """
                    @Post("/multiplecontentpath")
                    @Produces({"application/yaml", "text/json"})
                    Mono<HttpResponse<Void>> myOp_2(
                        @Body @Nullable @Valid MySchema mySchema
                    );
                """);
    }

    @Test
    void testUseEnumCaseInsensitive() {

        var codegen = new JavaMicronautClientCodegen();
        codegen.setUseEnumCaseInsensitive(true);
        String outputPath = generateFiles(codegen, "src/test/resources/3_0/enum.yml", CodegenConstants.APIS, CodegenConstants.MODELS);
        String path = outputPath + "src/main/java/org/openapitools/";

        assertFileContains(path + "model/StringEnum.java",
            """
                    public static final Map<String, StringEnum> VALUE_MAPPING = Map.copyOf(Arrays.stream(values())
                            .collect(Collectors.toMap(v -> v.value.toLowerCase(), Function.identity())));
                """,
            """
                    public static StringEnum fromValue(String value) {
                        var key = value.toLowerCase();
                        if (!VALUE_MAPPING.containsKey(key)) {
                            throw new IllegalArgumentException("Unexpected value '" + key + "'");
                        }
                        return VALUE_MAPPING.get(key);
                    }
                """);
    }

    @Test
    void testAdditionalAnnotations() {

        var codegen = new JavaMicronautClientCodegen();
        codegen.setAdditionalClientTypeAnnotations(List.of("@java.io.MyAnnotation1"));
        codegen.setAdditionalModelTypeAnnotations(List.of("@java.io.MyAnnotation2"));
        codegen.setAdditionalOneOfTypeAnnotations(List.of("@java.io.MyAnnotation3"));
        codegen.setAdditionalEnumTypeAnnotations(List.of("@java.io.MyAnnotation4"));
        String outputPath = generateFiles(codegen, "src/test/resources/3_0/oneof-with-discriminator.yml", CodegenConstants.APIS, CodegenConstants.MODELS);
        String path = outputPath + "src/main/java/org/openapitools/";

        assertFileContains(path + "api/SubjectsApi.java", "@java.io.MyAnnotation1");
        assertFileContains(path + "model/Person.java", "@java.io.MyAnnotation2");
        assertFileContains(path + "model/Subject.java", "@java.io.MyAnnotation3");
        assertFileContains(path + "model/PersonSex.java", "@java.io.MyAnnotation4");
    }

    @Test
    void testAdditionalAnnotations2() {

        var codegen = new JavaMicronautClientCodegen();
        codegen.additionalProperties().putAll(Map.of(
            "additionalClientTypeAnnotations", List.of("@java.io.MyAnnotation1"),
            "additionalModelTypeAnnotations", List.of("@java.io.MyAnnotation2"),
            "additionalOneOfTypeAnnotations", List.of("@java.io.MyAnnotation3"),
            "additionalEnumTypeAnnotations", "@java.io.MyAnnotation41;@java.io.MyAnnotation42;\n@java.io.MyAnnotation43;"
        ));
        codegen.processOpts();
        String outputPath = generateFiles(codegen, "src/test/resources/3_0/oneof-with-discriminator.yml", CodegenConstants.APIS, CodegenConstants.MODELS);
        String path = outputPath + "src/main/java/org/openapitools/";

        assertFileContains(path + "api/SubjectsApi.java", "@java.io.MyAnnotation1");
        assertFileContains(path + "model/Person.java", "@java.io.MyAnnotation2");
        assertFileContains(path + "model/Subject.java", "@java.io.MyAnnotation3");
        assertFileContains(path + "model/PersonSex.java", "@java.io.MyAnnotation41\n", "@java.io.MyAnnotation42\n", "@java.io.MyAnnotation43\n");
    }

    @Test
    void testEnumsExtensionsAndPrimitives() {

        var codegen = new JavaMicronautClientCodegen();
        String outputPath = generateFiles(codegen, "src/test/resources/3_0/enum2.yml", CodegenConstants.APIS, CodegenConstants.MODELS);
        String modelPath = outputPath + "src/main/java/org/openapitools/model/";

        assertFileContains(modelPath + "BytePrimitiveEnum.java",
            "NUMBER_1((byte) 1),",
            "private final byte value",
            "BytePrimitiveEnum(byte value)",
            "public byte getValue() {");

        assertFileContains(modelPath + "CharPrimitiveEnum.java",
            "A('a'),",
            "private final char value",
            "CharPrimitiveEnum(char value)",
            "public char getValue() {");

        assertFileContains(modelPath + "ShortPrimitiveEnum.java",
            "NUMBER_1((short) 1),",
            "private final short value",
            "ShortPrimitiveEnum(short value)",
            "public short getValue() {");

        assertFileContains(modelPath + "IntPrimitiveEnum.java",
            "NUMBER_1(1),",
            "private final int value",
            "IntPrimitiveEnum(int value)",
            "public int getValue() {");

        assertFileContains(modelPath + "LongPrimitiveEnum.java",
            "NUMBER_1(1L),",
            "private final long value",
            "LongPrimitiveEnum(long value)",
            "public long getValue() {");

        assertFileContains(modelPath + "FloatPrimitiveEnum.java",
            "NUMBER_1_DOT_23(1.23F),",
            "private final float value",
            "FloatPrimitiveEnum(float value)",
            "public float getValue() {");

        assertFileContains(modelPath + "DoublePrimitiveEnum.java",
            "NUMBER_1_DOT_23(1.23),",
            "private final double value",
            "DoublePrimitiveEnum(double value)",
            "public double getValue() {");

        assertFileContains(modelPath + "StringEnum.java",
            """
                    @Deprecated
                    @JsonProperty("starting")
                    STARTING("starting"),
                """,
            """
                    @Deprecated
                    @JsonProperty("running")
                    RUNNING("running"),
                """);

        assertFileContains(modelPath + "DecimalEnum.java",
            """
                    @Deprecated
                    @JsonProperty("34.1")
                    NUMBER_34_DOT_1(new BigDecimal("34.1")),
                    ;
                """);

        assertFileContains(modelPath + "ByteEnum.java",
            "NUMBER_1((byte) 1),",
            "private final Byte value",
            "ByteEnum(Byte value)",
            "public Byte getValue() {");

        assertFileContains(modelPath + "ShortEnum.java",
            "NUMBER_1((short) 1),",
            "private final Short value",
            "ShortEnum(Short value)",
            "public Short getValue() {");

        assertFileContains(modelPath + "IntEnum.java",
            """
                    /**
                     * This is one
                     */
                    @JsonProperty("1")
                    THE_ONE(1),
                """,
            """
                    @Deprecated
                    @JsonProperty("2")
                    THE_TWO(2),
                """,
            """
                    /**
                     * This is three
                     */
                    @JsonProperty("3")
                    THE_THREE(3),
                """
        );

        assertFileContains(modelPath + "LongEnum.java",
            """
                    @Deprecated
                    @JsonProperty("2")
                    NUMBER_2(2L),
                """);
    }

    @Test
    void testPrimitives() {

        var codegen = new JavaMicronautClientCodegen();
        String outputPath = generateFiles(codegen, "src/test/resources/3_0/model-with-primitives.yml", CodegenConstants.APIS, CodegenConstants.MODELS);
        String basePath = outputPath + "src/main/java/org/openapitools/";

        assertFileContains(basePath + "api/ParametersApi.java",
            "@QueryValue(\"name\") @NotNull String name",
            "@QueryValue(\"byteType\") @NotNull Byte byteType",
            "@QueryValue(\"byteType2\") @NotNull Byte byteType2",
            "@QueryValue(\"shortType\") @NotNull Short shortType",
            "@QueryValue(\"shortType2\") @NotNull Short shortType2",
            "@QueryValue(\"intType\") @NotNull Integer intType",
            "@QueryValue(\"longType\") @NotNull Long longType",
            "@QueryValue(\"boolType\") @NotNull Boolean boolType",
            "@QueryValue(\"decimalType\") @NotNull BigDecimal decimalType",
            "@QueryValue(\"floatType\") @NotNull Float floatType",
            "@QueryValue(\"doubleType\") @NotNull Double doubleType",
            "@QueryValue(\"bytePrimitiveType\") @NotNull Byte bytePrimitiveType",
            "@QueryValue(\"shortPrimitiveType\") @NotNull Short shortPrimitiveType",
            "@QueryValue(\"intPrimitiveType\") @NotNull Integer intPrimitiveType",
            "@QueryValue(\"longPrimitiveType\") @NotNull Long longPrimitiveType",
            "@QueryValue(\"floatPrimitiveType\") @NotNull Float floatPrimitiveType",
            "@QueryValue(\"doublePrimitiveType\") @NotNull Double doublePrimitiveType",
            "@QueryValue(\"charPrimitiveType\") @NotNull Character charPrimitiveType",
            "@QueryValue(\"bytePrimitiveTypes\") @NotNull List<Byte> bytePrimitiveTypes",
            "@QueryValue(\"shortPrimitiveTypes\") @NotNull List<Short> shortPrimitiveTypes",
            "@QueryValue(\"intPrimitiveTypes\") @NotNull List<Integer> intPrimitiveTypes",
            "@QueryValue(\"longPrimitiveTypes\") @NotNull List<Long> longPrimitiveTypes",
            "@QueryValue(\"floatPrimitiveTypes\") @NotNull List<Float> floatPrimitiveTypes",
            "@QueryValue(\"doublePrimitiveTypes\") @NotNull List<Double> doublePrimitiveTypes",
            "@QueryValue(\"charPrimitiveTypes\") @NotNull List<Character> charPrimitiveTypes",
            "@QueryValue(\"byteTypes\") @NotNull List<@NotNull Byte> byteTypes",
            "@QueryValue(\"byteTypes2\") @NotNull List<@NotNull Byte> byteTypes2",
            "@QueryValue(\"shortTypes\") @NotNull List<@NotNull Short> shortTypes",
            "@QueryValue(\"shortTypes2\") @NotNull List<@NotNull Short> shortTypes2",
            "@QueryValue(\"intTypes\") @NotNull List<@NotNull Integer> intTypes",
            "@QueryValue(\"longTypes\") @NotNull List<@NotNull Long> longTypes"
        );

        assertFileContains(basePath + "model/Obj.java",
            "private String name",
            "private Byte byteType",
            "private Byte byteType2",
            "private Short shortType",
            "private Short shortType2",
            "private Integer intType",
            "private Long longType",
            "private Boolean boolType",
            "private BigDecimal decimalType",
            "private Float floatType",
            "private Double doubleType",
            "private Byte bytePrimitiveType",
            "private Short shortPrimitiveType",
            "private Integer intPrimitiveType",
            "private Long longPrimitiveType",
            "private Float floatPrimitiveType",
            "private Double doublePrimitiveType",
            "private Character charPrimitiveType",
            "private List<Byte> bytePrimitiveTypes",
            "private List<Short> shortPrimitiveTypes",
            "private List<Integer> intPrimitiveTypes",
            "private List<Long> longPrimitiveTypes",
            "private List<Float> floatPrimitiveTypes",
            "private List<Double> doublePrimitiveTypes",
            "private List<Character> charPrimitiveTypes",
            "private List<@NotNull Byte> byteTypes",
            "private List<@NotNull Byte> byteTypes2",
            "private List<@NotNull Short> shortTypes",
            "private List<@NotNull Short> shortTypes2",
            "private List<@NotNull Integer> intTypes",
            "private List<@NotNull Long> longTypes"
        );
    }

    @Test
    void testDeprecated() {

        var codegen = new JavaMicronautClientCodegen();
        codegen.setGenerateSwaggerAnnotations(true);
        String outputPath = generateFiles(codegen, "src/test/resources/3_0/deprecated.yml", CodegenConstants.APIS, CodegenConstants.MODELS);
        String path = outputPath + "src/main/java/org/openapitools/";

        assertFileContains(path + "api/ParametersApi.java",
            """
                    /**
                     * A method to send primitives as request parameters
                     *
                     * @param name (required)
                     *        Deprecated: Deprecated message2
                     * @param age (required)
                     * @param height (required)
                     *        Deprecated: Deprecated message4
                     * @return Success (status code 200)
                     *         or An unexpected error has occurred (status code default)
                     * @deprecated Deprecated message1
                     */
                    @Deprecated
                    @Operation(
                        operationId = "sendPrimitives",
                        description = "A method to send primitives as request parameters",
                        deprecated = true,
                        responses = {
                            @ApiResponse(responseCode = "200", description = "Success", content = @Content(mediaType = "application/json", schema = @Schema(implementation = SendPrimitivesResponse.class))),
                            @ApiResponse(responseCode = "default", description = "An unexpected error has occurred")
                        },
                        parameters = {
                            @Parameter(name = "name", deprecated = true, required = true, in = ParameterIn.PATH),
                            @Parameter(name = "age", required = true, in = ParameterIn.QUERY),
                            @Parameter(name = "height", deprecated = true, required = true, in = ParameterIn.HEADER)
                        }
                    )
                    @Get("/sendPrimitives/{name}")
                    Mono<@Valid SendPrimitivesResponse> sendPrimitives(
                        @PathVariable("name") @NotNull @Deprecated String name,
                        @QueryValue("age") @NotNull BigDecimal age,
                        @Header("height") @NotNull @Deprecated Float height
                    );
                """);

        assertFileContains(path + "model/SendPrimitivesResponse.java",
            """
                /**
                 * SendPrimitivesResponse
                 *
                 * @deprecated Deprecated message5
                 */
                @Deprecated
                """,
            """
                    /**
                     * @deprecated Deprecated message6
                     */
                    @Deprecated
                    @Nullable
                    @Schema(name = "name", requiredMode = Schema.RequiredMode.NOT_REQUIRED, deprecated = true)
                    @JsonProperty(JSON_PROPERTY_NAME)
                    @JsonInclude(JsonInclude.Include.USE_DEFAULTS)
                    private String name;
                """,
            """
                    /**
                     * @return the name property value
                     *
                     * @deprecated Deprecated message6
                     */
                    @Deprecated
                    public String getName() {
                        return name;
                    }
                """,
            """
                    /**
                     * Set the name property value
                     *
                     * @param name property value to set
                     *
                     * @deprecated Deprecated message6
                     */
                    @Deprecated
                    public void setName(String name) {
                        this.name = name;
                    }
                """,
            """
                    /**
                     * Set name in a chainable fashion.
                     *
                     * @return The same instance of SendPrimitivesResponse for chaining.
                     *
                     * @deprecated Deprecated message6
                     */
                    @Deprecated
                    public SendPrimitivesResponse name(String name) {
                        this.name = name;
                        return this;
                    }
                """);

        assertFileContains(path + "model/StateEnum.java",
            """
                /**
                 * Gets or Sets StateEnum
                 *
                 * @deprecated Deprecated message9
                 */
                @Deprecated
                @Serdeable
                @Generated("io.micronaut.openapi.generator.JavaMicronautClientCodegen")
                public enum StateEnum {
                """
        );
    }

    @Test
    void testCustomValidationMessages() {

        var codegen = new JavaMicronautClientCodegen();
        codegen.setUseEnumCaseInsensitive(true);
        String outputPath = generateFiles(codegen, "src/test/resources/3_0/validation-messages.yml", CodegenConstants.APIS, CodegenConstants.MODELS);
        String path = outputPath + "src/main/java/org/openapitools/";

        assertFileContains(path + "api/BooksApi.java",
            """
                @QueryValue("emailParam") @NotNull List<@Email(regexp = "email@dot.com", message = "This is email pattern message") @Size(min = 5, max = 10, message = "This is min max email length message") @NotNull(message = "This is required email message") String> emailParam,
                """,
            """
                @QueryValue("strParam") @NotNull List<@Pattern(regexp = "my_pattern", message = "This is string pattern message") @Size(min = 5, max = 10, message = "This is min max string length message") @NotNull(message = "This is required string message") String> strParam,
                """,
            """
                @QueryValue("strParam2") @NotNull List<@Pattern(regexp = "my_pattern", message = "This is string pattern message") @Size(min = 5, message = "This is min max string length message") @NotNull(message = "This is required string message") String> strParam2,
                """,
            """
                @QueryValue("strParam3") @NotNull List<@Pattern(regexp = "my_pattern", message = "This is string pattern message") @Size(max = 10, message = "This is min max string length message") @NotNull(message = "This is required string message") String> strParam3,
                """,
            """
                @QueryValue("intParam") @NotNull List<@NotNull(message = "This is required int message") @Min(value = 5, message = "This is min message") @Max(value = 10, message = "This is max message") Integer> intParam,
                """,
            """
                @QueryValue("decimalParam") @NotNull List<@NotNull(message = "This is required decimal message") @DecimalMin(value = "5.5", message = "This is decimal min message") @DecimalMax(value = "10.5", message = "This is decimal max message") BigDecimal> decimalParam,
                """,
            """
                    @QueryValue("decimalParam2") @NotNull(message = "This is required param message") List<@NotNull(message = "This is required decimal message") @DecimalMin(value = "5.5", inclusive = false, message = "This is decimal min message") @DecimalMax(value = "10.5", inclusive = false, message = "This is decimal max message") BigDecimal> decimalParam2,
                """,
            """
                @QueryValue("positiveParam") @NotNull List<@NotNull(message = "This is required int message") @Positive(message = "This is positive message") Integer> positiveParam,
                """,
            """
                @QueryValue("positiveOrZeroParam") @NotNull List<@NotNull(message = "This is required int message") @PositiveOrZero(message = "This is positive or zero message") Integer> positiveOrZeroParam,
                """,
            """
                @QueryValue("negativeParam") @NotNull List<@NotNull(message = "This is required int message") @Negative(message = "This is negative message") Integer> negativeParam,
                """,
            """
                @QueryValue("negativeOrZeroParam") @NotNull List<@NotNull(message = "This is required int message") @NegativeOrZero(message = "This is negative or zero message") Integer> negativeOrZeroParam,
                """);

        assertFileContains(path + "model/Book.java",
            """
                    @NotNull(message = "This is required string message")
                    @Pattern(regexp = "[a-zA-Z ]+", message = "This is string pattern message")
                    @Size(min = 5, max = 10, message = "This is min max string length message")
                    @JsonProperty(JSON_PROPERTY_STR_PROP)
                    private String strProp;
                """,
            """
                    @Nullable
                    @Pattern(regexp = "[a-zA-Z ]+", message = "This is string pattern message")
                    @Size(min = 5, message = "This is min string length message")
                    @JsonProperty(JSON_PROPERTY_STR_PROP2)
                    @JsonInclude(JsonInclude.Include.USE_DEFAULTS)
                    private String strProp2;
                """,
            """
                    @Nullable
                    @Pattern(regexp = "[a-zA-Z ]+", message = "This is string pattern message")
                    @Size(max = 10, message = "This is min string length message")
                    @JsonProperty(JSON_PROPERTY_STR_PROP3)
                    @JsonInclude(JsonInclude.Include.USE_DEFAULTS)
                    private String strProp3;
                """,
            """
                    @NotNull(message = "This is required email message")
                    @Size(min = 5, max = 10, message = "This is min max email length message")
                    @Email(regexp = "email@dot.com", message = "This is email pattern message")
                    @JsonProperty(JSON_PROPERTY_EMAIL_PROP)
                    private String emailProp;
                """,
            """
                    @NotNull(message = "This is required int message")
                    @Min(value = 5, message = "This is min message")
                    @Max(value = 10, message = "This is max message")
                    @JsonProperty(JSON_PROPERTY_INT_PROP)
                    private Integer intProp;
                """,
            """
                    @Nullable
                    @Min(value = 0, message = "This is positive message")
                    @JsonProperty(JSON_PROPERTY_POSITIVE_PROP)
                    @JsonInclude(JsonInclude.Include.USE_DEFAULTS)
                    private Integer positiveProp;
                """,
            """
                    @Nullable
                    @Min(value = 0, message = "This is positive or zero message")
                    @JsonProperty(JSON_PROPERTY_POSITIVE_OR_ZERO_PROP)
                    @JsonInclude(JsonInclude.Include.USE_DEFAULTS)
                    private Integer positiveOrZeroProp;
                """,
            """
                    @Nullable
                    @Max(value = 0, message = "This is negative message")
                    @JsonProperty(JSON_PROPERTY_NEGATIVE_PROP)
                    @JsonInclude(JsonInclude.Include.USE_DEFAULTS)
                    private Integer negativeProp;
                """,
            """
                    @Nullable
                    @Max(value = 0, message = "This is negative or zero message")
                    @JsonProperty(JSON_PROPERTY_NEGATIVE_OR_ZERO_PROP)
                    @JsonInclude(JsonInclude.Include.USE_DEFAULTS)
                    private Integer negativeOrZeroProp;
                """,
            """
                    @Nullable
                    @DecimalMin(value = "5.5", message = "This is decimal min message")
                    @DecimalMax(value = "10.5", message = "This is decimal max message")
                    @JsonProperty(JSON_PROPERTY_DECIMAL_PROP)
                    @JsonInclude(JsonInclude.Include.USE_DEFAULTS)
                    private BigDecimal decimalProp;
                """,
            """
                    @Nullable
                    @DecimalMin(value = "5.5", inclusive = false, message = "This is decimal min message")
                    @DecimalMax(value = "10.5", inclusive = false, message = "This is decimal max message")
                    @JsonProperty(JSON_PROPERTY_DECIMAL_PROP2)
                    @JsonInclude(JsonInclude.Include.USE_DEFAULTS)
                    private BigDecimal decimalProp2;
                """,
            """
                    @Nullable
                    @Size(min = 5, max = 10, message = "This is min max string length message")
                    @JsonProperty(JSON_PROPERTY_ARRAY_PROP1)
                    @JsonInclude(JsonInclude.Include.USE_DEFAULTS)
                    private List<@NotNull Integer> arrayProp1;
                """,
            """
                    @Nullable
                    @Size(min = 5, message = "This is min max string length message")
                    @JsonProperty(JSON_PROPERTY_ARRAY_PROP2)
                    @JsonInclude(JsonInclude.Include.USE_DEFAULTS)
                    private List<@NotNull Integer> arrayProp2;
                """,
            """
                    @Nullable
                    @Size(max = 10, message = "This is min max string length message")
                    @JsonProperty(JSON_PROPERTY_ARRAY_PROP3)
                    @JsonInclude(JsonInclude.Include.USE_DEFAULTS)
                    private List<@NotNull Integer> arrayProp3;
                """
        );
    }

    @Test
    void testNoVars() {

        System.setProperty("micronaut.test.no-vars", "true");

        var codegen = new JavaMicronautClientCodegen();
        String outputPath = generateFiles(codegen, "src/test/resources/3_0/extra-annotations.yml", CodegenConstants.APIS, CodegenConstants.MODELS);
        String path = outputPath + "src/main/java/org/openapitools/";

        assertFileContains(path + "model/Book.java",
            """
                @Serdeable
                @Generated("io.micronaut.openapi.generator.JavaMicronautClientCodegen")
                @Serializable
                public class Book {
                
                    @Override
                """);

        System.clearProperty("micronaut.test.no-vars");
    }

    @Test
    void testSwaggerAnnotations() {

        var codegen = new JavaMicronautClientCodegen();
        codegen.setGenerateSwaggerAnnotations(true);
        String outputPath = generateFiles(codegen, "src/test/resources/petstore.json", CodegenConstants.APIS, CodegenConstants.MODELS);
        String path = outputPath + "src/main/java/org/openapitools/";

        assertFileContains(path + "api/PetApi.java",
            """
                    @Operation(
                        operationId = "findPetsByStatus",
                        summary = "Finds Pets by status",
                        description = "Multiple status values can be provided with comma separated strings",
                        responses = {
                            @ApiResponse(responseCode = "200", description = "successful operation", content = {
                                @Content(mediaType = "application/json", array = @ArraySchema(schema = @Schema(implementation = Pet.class))),
                                @Content(mediaType = "application/xml", array = @ArraySchema(schema = @Schema(implementation = Pet.class)))
                            }),
                            @ApiResponse(responseCode = "400", description = "Invalid status value")
                        },
                        parameters = @Parameter(name = "status", description = "Status values that need to be considered for filter", in = ParameterIn.QUERY)
                            ,
                        security = @SecurityRequirement(name = "petstore_auth", scopes = {"write:pets", "read:pets"})
                    )
                    @Get("/pet/findByStatus")
                    @Consumes({"application/json", "application/xml"})
                    Mono<@NotNull List<@Valid Pet>> findPetsByStatus(
                        @QueryValue(value = "status", defaultValue = "[\\"available\\"]") @Nullable List<@NotNull String> status
                    );
                """);
    }

    @Test
<<<<<<< HEAD
    void testEquals() {

        var codegen = new JavaMicronautClientCodegen();
        codegen.setGenerateSwaggerAnnotations(true);
        codegen.setUseOneOfInterfaces(false);
        String outputPath = generateFiles(codegen, "src/test/resources/3_0/check-equals.yml", CodegenConstants.APIS, CodegenConstants.MODELS);
        String path = outputPath + "src/main/java/org/openapitools/";

        assertFileNotContains(path + "model/SalesInvoiceCreateDto.java", "@JsonPropertyOrder");
        assertFileContains(path + "model/SalesInvoiceCreateDto.java", """
                @Override
                public boolean equals(Object o) {
                    if (this == o) {
                        return true;
                    }
                    if (o == null || getClass() != o.getClass()) {
                        return false;
                    }
                    return super.equals(o);
                }
            
                @Override
                public int hashCode() {
                    return Objects.hash(super.hashCode());
                }
            """);
=======
    void testDiscriminatorOverride() {

        var codegen = new JavaMicronautClientCodegen();
        codegen.setGenerateSwaggerAnnotations(true);
        String outputPath = generateFiles(codegen, "src/test/resources/3_0/test-override-discriminator.yml", CodegenConstants.APIS, CodegenConstants.MODELS);
        String path = outputPath + "src/main/java/org/openapitools/";

        assertFileContains(path + "model/AnimalRequest.java",
            """
                    /**
                     * @return the valueType property value
                     */
                    public String getValueType() {
                        return valueType;
                    }
                
                    /**
                     * Set the valueType property value
                     *
                     * @param valueType property value to set
                     */
                    public void setValueType(String valueType) {
                        this.valueType = valueType;
                    }
                
                    /**
                     * Set valueType in a chainable fashion.
                     *
                     * @return The same instance of AnimalRequest for chaining.
                     */
                    public AnimalRequest valueType(String valueType) {
                        this.valueType = valueType;
                        return this;
                    }
                """);

        assertFileContains(path + "model/AnimalResponse.java",
            """
                        /**
                         * @return the valueType property value
                         */
                        public String getValueType() {
                            return valueType;
                        }
                    
                        /**
                         * Set the valueType property value
                         *
                         * @param valueType property value to set
                         */
                        public void setValueType(String valueType) {
                            this.valueType = valueType;
                        }
                    
                        /**
                         * Set valueType in a chainable fashion.
                         *
                         * @return The same instance of AnimalResponse for chaining.
                         */
                        public AnimalResponse valueType(String valueType) {
                            this.valueType = valueType;
                            return this;
                        }
                    """);
>>>>>>> 996e53fa
    }
}<|MERGE_RESOLUTION|>--- conflicted
+++ resolved
@@ -1366,34 +1366,6 @@
     }
 
     @Test
-<<<<<<< HEAD
-    void testEquals() {
-
-        var codegen = new JavaMicronautClientCodegen();
-        codegen.setGenerateSwaggerAnnotations(true);
-        codegen.setUseOneOfInterfaces(false);
-        String outputPath = generateFiles(codegen, "src/test/resources/3_0/check-equals.yml", CodegenConstants.APIS, CodegenConstants.MODELS);
-        String path = outputPath + "src/main/java/org/openapitools/";
-
-        assertFileNotContains(path + "model/SalesInvoiceCreateDto.java", "@JsonPropertyOrder");
-        assertFileContains(path + "model/SalesInvoiceCreateDto.java", """
-                @Override
-                public boolean equals(Object o) {
-                    if (this == o) {
-                        return true;
-                    }
-                    if (o == null || getClass() != o.getClass()) {
-                        return false;
-                    }
-                    return super.equals(o);
-                }
-            
-                @Override
-                public int hashCode() {
-                    return Objects.hash(super.hashCode());
-                }
-            """);
-=======
     void testDiscriminatorOverride() {
 
         var codegen = new JavaMicronautClientCodegen();
@@ -1458,6 +1430,34 @@
                             return this;
                         }
                     """);
->>>>>>> 996e53fa
+    }
+
+    @Test
+    void testEquals() {
+
+        var codegen = new JavaMicronautClientCodegen();
+        codegen.setGenerateSwaggerAnnotations(true);
+        codegen.setUseOneOfInterfaces(false);
+        String outputPath = generateFiles(codegen, "src/test/resources/3_0/check-equals.yml", CodegenConstants.APIS, CodegenConstants.MODELS);
+        String path = outputPath + "src/main/java/org/openapitools/";
+
+        assertFileNotContains(path + "model/SalesInvoiceCreateDto.java", "@JsonPropertyOrder");
+        assertFileContains(path + "model/SalesInvoiceCreateDto.java", """
+                @Override
+                public boolean equals(Object o) {
+                    if (this == o) {
+                        return true;
+                    }
+                    if (o == null || getClass() != o.getClass()) {
+                        return false;
+                    }
+                    return super.equals(o);
+                }
+            
+                @Override
+                public int hashCode() {
+                    return Objects.hash(super.hashCode());
+                }
+            """);
     }
 }