The views will be generated to the `META-INF/swagger/views/rapidoc` directory of your project’s class output.



|===
| `rapidoc.enabled` | `true` or `false` When 'true' the RapiDoc view is generated.
<<<<<<< HEAD
| `rapidoc.version` |  The version of RapiDoc to use. Default is to use the latest available.
=======
| `rapidoc.js.url` | Override path to use to find the js file. Path must contain a file named rapidoc-min.js. The value can be a URL path like: "https://unpkg.com/rapidoc/dist/". Must contain trailing slash.,
>>>>>>> e0c19d4d
| `rapidoc.style` |
| `rapidoc.sort-tags` |
| `rapidoc.sort-endpoints-by` |
| `rapidoc.heading-text` |
| `rapidoc.goto-path` |
| `rapidoc.theme` |
| `rapidoc.bg-color` |
| `rapidoc.text-color` |
| `rapidoc.header-color` |
| `rapidoc.regular-font`|
| `rapidoc.mono-font`|
| `rapidoc.font-size`|
| `rapidoc.nav-bg-color`|
| `rapidoc.nav-text-color`|
| `rapidoc.nav-hover-bg-color`|
| `rapidoc.nav-hover-text-color`|
| `rapidoc.nav-accent-color`|
| `rapidoc.nav-item-spacing`|
| `rapidoc.layout`|
| `rapidoc.render-style`|
| `rapidoc.schema-style`|
| `rapidoc.schema-expand-level`|
| `rapidoc.schema-description-expanded`|
| `rapidoc.default-schema-tab`|
| `rapidoc.response-area-height`|
| `rapidoc.show-info`|
| `rapidoc.info-description-headings-in-navbar`|
| `rapidoc.show-components`|
| `rapidoc.show-header`|
| `rapidoc.allow-authentication`|
| `rapidoc.allow-spec-url-load`|
| `rapidoc.allow-spec-file-load`|
| `rapidoc.allow-search`|
| `rapidoc.allow-try`|
| `rapidoc.allow-server-selection`|
| `rapidoc.api-key-name`|
| `rapidoc.api-key-value`|
| `rapidoc.api-key-location`|
| `rapidoc.server-url`|
| `rapidoc.default-api-server`|
|===

See https://mrin9.github.io/RapiDoc/api.html[RapiDoc Options] for a description.

To expose the `rapidoc` views, you also must expose the generated `yaml`:

.Exposing Swagger YAML And Rapidoc Views
[source,yaml]
----
micronaut:
    router:
        static-resources:
            swagger:
                paths: classpath:META-INF/swagger
                mapping: /swagger/**
            rapidoc:
                paths: classpath:META-INF/swagger/views/rapidoc
                mapping: /rapidoc/**
----

With the above configuration in place when you run your application you can access your Swagger documentation at +http://localhost:8080/rapidoc+.<|MERGE_RESOLUTION|>--- conflicted
+++ resolved
@@ -4,11 +4,7 @@
 
 |===
 | `rapidoc.enabled` | `true` or `false` When 'true' the RapiDoc view is generated.
-<<<<<<< HEAD
-| `rapidoc.version` |  The version of RapiDoc to use. Default is to use the latest available.
-=======
 | `rapidoc.js.url` | Override path to use to find the js file. Path must contain a file named rapidoc-min.js. The value can be a URL path like: "https://unpkg.com/rapidoc/dist/". Must contain trailing slash.,
->>>>>>> e0c19d4d
 | `rapidoc.style` |
 | `rapidoc.sort-tags` |
 | `rapidoc.sort-endpoints-by` |
