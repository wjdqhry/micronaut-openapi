--- conflicted
+++ resolved
@@ -10,10 +10,7 @@
 exposingSwaggerOutput: Exposing Swagger Output
 controllers: OpenAPI Generation for Controllers
 namingstrategy: Naming Strategy
-<<<<<<< HEAD
-=======
 customSerializers: Custom serializers
->>>>>>> 87385411
 swaggerAnnotations:
   title: Swagger Annotations
   schemasAndPojos: Schemas and POJOs
