--- conflicted
+++ resolved
@@ -6,11 +6,7 @@
 }
 
 plugins {
-<<<<<<< HEAD
     id 'io.micronaut.build.shared.settings' version '6.0.1'
-=======
-    id("io.micronaut.build.shared.settings") version "5.3.15"
->>>>>>> e878dde5
 }
 
 rootProject.name="openapi-parent"
@@ -37,4 +33,4 @@
 
 micronautBuild {
     importMicronautCatalog()
-}+}
