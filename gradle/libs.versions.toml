--- conflicted
+++ resolved
@@ -1,11 +1,5 @@
 [versions]
-<<<<<<< HEAD
-managed-swagger = "2.2.4"
-=======
 managed-swagger = "2.2.6"
-# Required to keep catalog compatibility with 3.4.x.  Can be removed for 4.0.0
-managed-swagger-compat = "2.2.6"
->>>>>>> e6048d30
 managed-javadoc-parser = "0.3.1"
 managed-jsoup = "1.15.3"
 managed-slf4j = "1.7.36"
