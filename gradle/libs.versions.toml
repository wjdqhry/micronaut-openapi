[versions]
managed-swagger = "2.2.10"
<<<<<<< HEAD
managed-javadoc-parser = "0.3.1"
managed-jsoup = "1.16.1"
managed-slf4j = "2.0.7"
managed-html2md-converter = "0.64.6"

kotlin = "1.8.21"
=======
# Required to keep catalog compatibility with 3.4.x.  Can be removed for 4.0.0
managed-swagger-compat = "2.2.10"
managed-javadoc-parser = "0.3.1"
managed-jsoup = "1.16.1"
managed-jakarta-validation-api = "3.0.2"

# Versions beyond 0.62.2 require Java 11
managed-html2md-converter = "0.62.2"

kotlin = "1.8.21"
kotlin-coroutines = "1.7.0"
>>>>>>> 671db1b9
jspecify = "0.3.0"
jdt-annotation = "2.2.700"
android-annotation = "1.6.0"
spotbugs-annotations = "4.7.3"

micronaut-security = "4.0.0-M3"
micronaut-serde = "2.0.0-M8"
micronaut-rxjava2 = "2.0.0-M1"
micronaut-rxjava3 = "3.0.0-M1"
micronaut-groovy = "4.0.0-M1"
micronaut-validation = "4.0.0-M7"
micronaut-data = "4.0.0-M4"
micronaut-test = "4.0.0-M4"
micronaut-kotlin = "4.0.0-M2"

micronaut-logging = "1.0.0-M2"
[libraries]
micronaut-logging = { module = "io.micronaut.logging:micronaut-logging-bom", version.ref = "micronaut-logging" }

micronaut-security = { module = "io.micronaut.security:micronaut-security-bom", version.ref = "micronaut-security" }
micronaut-serde = { module = "io.micronaut.serde:micronaut-serde-bom", version.ref = "micronaut-serde" }
micronaut-rxjava2 = { module = "io.micronaut.rxjava2:micronaut-rxjava2-bom", version.ref = "micronaut-rxjava2" }
micronaut-rxjava3 = { module = "io.micronaut.rxjava3:micronaut-rxjava3-bom", version.ref = "micronaut-rxjava3" }
micronaut-groovy = { module = "io.micronaut.groovy:micronaut-groovy-bom", version.ref = "micronaut-groovy" }
micronaut-validation = { module = "io.micronaut.validation:micronaut-validation-bom", version.ref = "micronaut-validation" }
micronaut-data = { module = "io.micronaut.data:micronaut-data-bom", version.ref = "micronaut-data" }
micronaut-test = { module = "io.micronaut.test:micronaut-test-bom", version.ref = "micronaut-test" }
micronaut-kotlin = { module = "io.micronaut.kotlin:micronaut-kotlin-bom", version.ref = "micronaut-kotlin" }

managed-swagger-core = { module = "io.swagger.core.v3:swagger-core", version.ref = "managed-swagger" }
managed-swagger-annotations = { module = "io.swagger.core.v3:swagger-annotations", version.ref = "managed-swagger" }
managed-swagger-models = { module = "io.swagger.core.v3:swagger-models", version.ref = "managed-swagger" }

managed-javadoc-parser = { module = "com.github.chhorz:javadoc-parser", version.ref = "managed-javadoc-parser" }
managed-html2md-converter = { module = "com.vladsch.flexmark:flexmark-html2md-converter", version.ref = "managed-html2md-converter" }
managed-jsoup = { module = "org.jsoup:jsoup", version.ref = "managed-jsoup" }

# Versions from BOM
junit-jupiter-engine = { module = "org.junit.jupiter:junit-jupiter-engine" }
jackson-datatype-jsr310 = { module = "com.fasterxml.jackson.datatype:jackson-datatype-jsr310" }
jackson-dataformat-yaml = { module = "com.fasterxml.jackson.dataformat:jackson-dataformat-yaml" }
spotbugs-annotations = { module = "com.github.spotbugs:spotbugs-annotations", version.ref = "spotbugs-annotations" }
jspecify = { module = "org.jspecify:jspecify", version.ref = "jspecify" }
jdt-annotation = { module = "org.eclipse.jdt:org.eclipse.jdt.annotation", version.ref = "jdt-annotation" }
android-annotation = { module = "androidx.annotation:annotation", version.ref = "android-annotation" }

kotlin-stdlib-jdk8 = { module = "org.jetbrains.kotlin:kotlin-stdlib-jdk8", version.ref = "kotlin" }
kotlin-reflect = { module = "org.jetbrains.kotlin:kotlin-reflect", version.ref = "kotlin" }
kotlinx-coroutines-reactive = { module = "org.jetbrains.kotlinx:kotlinx-coroutines-reactive", version.ref = "kotlin-coroutines" }
kotlinx-coroutines-reactor = { module = "org.jetbrains.kotlinx:kotlinx-coroutines-reactor", version.ref = "kotlin-coroutines" }

[plugins]
kotlin-jvm = { id = "org.jetbrains.kotlin.jvm", version.ref = "kotlin" }
kotlin-kapt = { id = "org.jetbrains.kotlin.kapt", version.ref = "kotlin" }
kotlin-allopen = { id = "org.jetbrains.kotlin.plugin.allopen", version.ref = "kotlin" }<|MERGE_RESOLUTION|>--- conflicted
+++ resolved
@@ -1,30 +1,19 @@
 [versions]
 managed-swagger = "2.2.10"
-<<<<<<< HEAD
 managed-javadoc-parser = "0.3.1"
+managed-jakarta-validation-api = "3.0.2"
 managed-jsoup = "1.16.1"
 managed-slf4j = "2.0.7"
 managed-html2md-converter = "0.64.6"
 
 kotlin = "1.8.21"
-=======
-# Required to keep catalog compatibility with 3.4.x.  Can be removed for 4.0.0
-managed-swagger-compat = "2.2.10"
-managed-javadoc-parser = "0.3.1"
-managed-jsoup = "1.16.1"
-managed-jakarta-validation-api = "3.0.2"
-
-# Versions beyond 0.62.2 require Java 11
-managed-html2md-converter = "0.62.2"
-
-kotlin = "1.8.21"
 kotlin-coroutines = "1.7.0"
->>>>>>> 671db1b9
 jspecify = "0.3.0"
 jdt-annotation = "2.2.700"
 android-annotation = "1.6.0"
 spotbugs-annotations = "4.7.3"
 
+micronaut = "4.0.0-M4"
 micronaut-security = "4.0.0-M3"
 micronaut-serde = "2.0.0-M8"
 micronaut-rxjava2 = "2.0.0-M1"
