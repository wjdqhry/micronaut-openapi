[versions]
managed-swagger = "2.2.15"
managed-javadoc-parser = "0.3.1"
managed-jsoup = "1.16.1"
managed-html2md-converter = "0.64.8"

<<<<<<< HEAD
kotlin = "1.9.0"
=======
kotlin = "1.8.22"
kotlin-coroutines = "1.7.2"
>>>>>>> c10d8f94
jspecify = "0.3.0"
jdt-annotation = "2.2.700"
android-annotation = "1.6.0"
spotbugs-annotations = "4.7.3"
openapi-generator = "6.6.0"
swagger-parser = "1.0.67"
swagger-parser-v3 = "2.1.16"
javaparser = "3.25.4"

micronaut = "4.0.0"
micronaut-security = "4.0.0"
micronaut-serde = "2.0.0"
micronaut-rxjava2 = "2.0.0"
micronaut-rxjava3 = "3.0.0"
micronaut-gradle-plugin = "4.0.0"
micronaut-groovy = "4.0.0"
micronaut-validation = "4.0.0"
micronaut-data = "4.0.0"
micronaut-test = "4.0.0"
micronaut-kotlin = "4.0.0"
micronaut-platform = "4.0.0-RC1"
micronaut-logging = "1.0.0-M6"

[libraries]
# Core
micronaut-core = { module = 'io.micronaut:micronaut-core-bom', version.ref = 'micronaut' }
micronaut-logging = { module = "io.micronaut.logging:micronaut-logging-bom", version.ref = "micronaut-logging" }
micronaut-security = { module = "io.micronaut.security:micronaut-security-bom", version.ref = "micronaut-security" }
micronaut-serde = { module = "io.micronaut.serde:micronaut-serde-bom", version.ref = "micronaut-serde" }
micronaut-rxjava2 = { module = "io.micronaut.rxjava2:micronaut-rxjava2-bom", version.ref = "micronaut-rxjava2" }
micronaut-rxjava3 = { module = "io.micronaut.rxjava3:micronaut-rxjava3-bom", version.ref = "micronaut-rxjava3" }
micronaut-gradle-plugin = { module = "io.micronaut.gradle:micronaut-minimal-plugin", version.ref = "micronaut-gradle-plugin"}
micronaut-groovy = { module = "io.micronaut.groovy:micronaut-groovy-bom", version.ref = "micronaut-groovy" }
micronaut-validation = { module = "io.micronaut.validation:micronaut-validation-bom", version.ref = "micronaut-validation" }
micronaut-data = { module = "io.micronaut.data:micronaut-data-bom", version.ref = "micronaut-data" }
micronaut-test = { module = "io.micronaut.test:micronaut-test-bom", version.ref = "micronaut-test" }
micronaut-kotlin = { module = "io.micronaut.kotlin:micronaut-kotlin-bom", version.ref = "micronaut-kotlin" }
micronaut-platform = { module = "io.micronaut.platform:micronaut-platform", version.ref = "micronaut-platform"}

managed-swagger-core = { module = "io.swagger.core.v3:swagger-core", version.ref = "managed-swagger" }
managed-swagger-annotations = { module = "io.swagger.core.v3:swagger-annotations", version.ref = "managed-swagger" }
managed-swagger-models = { module = "io.swagger.core.v3:swagger-models", version.ref = "managed-swagger" }

managed-javadoc-parser = { module = "com.github.chhorz:javadoc-parser", version.ref = "managed-javadoc-parser" }
managed-html2md-converter = { module = "com.vladsch.flexmark:flexmark-html2md-converter", version.ref = "managed-html2md-converter" }
managed-jsoup = { module = "org.jsoup:jsoup", version.ref = "managed-jsoup" }

# Versions from BOM
junit-jupiter-engine = { module = "org.junit.jupiter:junit-jupiter-engine" }
jackson-datatype-jsr310 = { module = "com.fasterxml.jackson.datatype:jackson-datatype-jsr310" }
jackson-dataformat-yaml = { module = "com.fasterxml.jackson.dataformat:jackson-dataformat-yaml" }
assertj = { module = "org.assertj:assertj-core" }
kotlinx-coroutines-reactive = { module = "org.jetbrains.kotlinx:kotlinx-coroutines-reactive" }
kotlinx-coroutines-reactor = { module = "org.jetbrains.kotlinx:kotlinx-coroutines-reactor" }

kotlin-stdlib-jdk8 = { module = "org.jetbrains.kotlin:kotlin-stdlib-jdk8", version.ref = "kotlin" }
kotlin-reflect = { module = "org.jetbrains.kotlin:kotlin-reflect", version.ref = "kotlin" }
jspecify = { module = "org.jspecify:jspecify", version.ref = "jspecify" }
spotbugs-annotations = { module = "com.github.spotbugs:spotbugs-annotations", version.ref = "spotbugs-annotations" }
jdt-annotation = { module = "org.eclipse.jdt:org.eclipse.jdt.annotation", version.ref = "jdt-annotation" }
android-annotation = { module = "androidx.annotation:annotation", version.ref = "android-annotation" }
javaparser = { module = "com.github.javaparser:javaparser-symbol-solver-core", version.ref = "javaparser" }

openapi-generator = { module = "org.openapitools:openapi-generator", version.ref = "openapi-generator" }
swagger-parser = { module = "io.swagger:swagger-parser", version.ref = "swagger-parser" }
swagger-parser-v3 = { module = "io.swagger.parser.v3:swagger-parser-v3", version.ref = "swagger-parser-v3" }

[plugins]
kotlin-jvm = { id = "org.jetbrains.kotlin.jvm", version.ref = "kotlin" }
kotlin-kapt = { id = "org.jetbrains.kotlin.kapt", version.ref = "kotlin" }
kotlin-allopen = { id = "org.jetbrains.kotlin.plugin.allopen", version.ref = "kotlin" }<|MERGE_RESOLUTION|>--- conflicted
+++ resolved
@@ -4,12 +4,7 @@
 managed-jsoup = "1.16.1"
 managed-html2md-converter = "0.64.8"
 
-<<<<<<< HEAD
-kotlin = "1.9.0"
-=======
 kotlin = "1.8.22"
-kotlin-coroutines = "1.7.2"
->>>>>>> c10d8f94
 jspecify = "0.3.0"
 jdt-annotation = "2.2.700"
 android-annotation = "1.6.0"
