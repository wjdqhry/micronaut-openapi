# Auto detect text files and perform LF normalization
<<<<<<< HEAD
*        text=auto
*        text=lf

*.java   text eol=lf
*.html   text
=======
*        text=lf

*.java   text eol=lf
>>>>>>> 3304f801
*.groovy text eol=lf
*.html   text eol=lf
*.kt     text eol=lf
*.kts    text eol=lf
<<<<<<< HEAD
*.md     text diff=markdown
=======
>>>>>>> 3304f801
*.md     text diff=markdown eol=lf
*.py     text diff=python executable
*.pl     text diff=perl executable
*.pm     text diff=perl
<<<<<<< HEAD
*.css    text diff=css
*.js     text
*.sql    text
*.q      text
=======
>>>>>>> 3304f801
*.css    text diff=css eol=lf
*.js     text eol=lf
*.sql    text eol=lf
*.q      text eol=lf

*.sh     text eol=lf
gradlew  text eol=lf

*.bat    text eol=crlf
*.cmd    text eol=crlf<|MERGE_RESOLUTION|>--- conflicted
+++ resolved
@@ -1,34 +1,18 @@
 # Auto detect text files and perform LF normalization
-<<<<<<< HEAD
 *        text=auto
+*        text=lf
 *        text=lf
 
 *.java   text eol=lf
 *.html   text
-=======
-*        text=lf
-
-*.java   text eol=lf
->>>>>>> 3304f801
 *.groovy text eol=lf
 *.html   text eol=lf
 *.kt     text eol=lf
 *.kts    text eol=lf
-<<<<<<< HEAD
 *.md     text diff=markdown
-=======
->>>>>>> 3304f801
 *.md     text diff=markdown eol=lf
 *.py     text diff=python executable
 *.pl     text diff=perl executable
-*.pm     text diff=perl
-<<<<<<< HEAD
-*.css    text diff=css
-*.js     text
-*.sql    text
-*.q      text
-=======
->>>>>>> 3304f801
 *.css    text diff=css eol=lf
 *.js     text eol=lf
 *.sql    text eol=lf
