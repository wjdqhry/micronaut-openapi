plugins {
    id 'io.micronaut.build.internal.openapi-module'
}

dependencies {
    compileOnly(mn.micronaut.core.processor)

    implementation(mn.micronaut.http)

    api(mn.jackson.databind)
    api(libs.jackson.dataformat.yaml)
    api(libs.jackson.datatype.jsr310)
    api(libs.managed.swagger.models)
    api(libs.managed.swagger.annotations)
    api(libs.managed.javadoc.parser)
<<<<<<< HEAD
    api(libs.managed.slf4j.nop)
=======
>>>>>>> 671db1b9
    api(libs.managed.html2md.converter) {
        exclude group: "org.jetbrains", module: "annotations"
    }
    // this dependency needs to be updated manually. It's used by html2md
    api(libs.managed.jsoup)

    testImplementation(mn.micronaut.management)
    testImplementation(mn.micronaut.inject.groovy.test)
    testImplementation(mn.micronaut.inject.java.test)
    testImplementation(mn.snakeyaml)
    testImplementation(mnSecurity.micronaut.security)
    testImplementation(mnSerde.micronaut.serde.jackson)
    testImplementation(mnRxjava2.micronaut.rxjava2)
    testImplementation(mnRxjava3.micronaut.rxjava3)
    testImplementation(mnData.micronaut.data.model)
    testImplementation(mnValidation.validation)
    testImplementation(libs.jspecify)
    testImplementation(libs.jdt.annotation)
    testImplementation(libs.android.annotation)
    testImplementation(libs.spotbugs.annotations)
<<<<<<< HEAD
=======
    testImplementation(libs.kotlinx.coroutines.reactive)
    testImplementation(libs.kotlinx.coroutines.reactor)

    if (org.gradle.internal.jvm.Jvm.current().getJavaVersion().isJava8()) {
        testImplementation files(org.gradle.internal.jvm.Jvm.current().toolsJar)
    }
>>>>>>> 671db1b9
}

configurations.configureEach {
    all*.exclude group: "ch.qos.logback"
}

test {
    useJUnitPlatform()
}
<|MERGE_RESOLUTION|>--- conflicted
+++ resolved
@@ -13,10 +13,6 @@
     api(libs.managed.swagger.models)
     api(libs.managed.swagger.annotations)
     api(libs.managed.javadoc.parser)
-<<<<<<< HEAD
-    api(libs.managed.slf4j.nop)
-=======
->>>>>>> 671db1b9
     api(libs.managed.html2md.converter) {
         exclude group: "org.jetbrains", module: "annotations"
     }
@@ -37,15 +33,8 @@
     testImplementation(libs.jdt.annotation)
     testImplementation(libs.android.annotation)
     testImplementation(libs.spotbugs.annotations)
-<<<<<<< HEAD
-=======
     testImplementation(libs.kotlinx.coroutines.reactive)
     testImplementation(libs.kotlinx.coroutines.reactor)
-
-    if (org.gradle.internal.jvm.Jvm.current().getJavaVersion().isJava8()) {
-        testImplementation files(org.gradle.internal.jvm.Jvm.current().toolsJar)
-    }
->>>>>>> 671db1b9
 }
 
 configurations.configureEach {
