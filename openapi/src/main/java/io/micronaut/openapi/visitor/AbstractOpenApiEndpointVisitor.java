--- conflicted
+++ resolved
@@ -635,20 +635,8 @@
 
             operation.addParametersItem(parameter);
             PathItem pathItem = openAPI.getPaths().get(matchTemplate.toPathString());
-<<<<<<< HEAD
-            switch (httpMethod) {
-                case GET -> pathItem.getGet().addParametersItem(parameter);
-                case POST -> pathItem.getPost().addParametersItem(parameter);
-                case PUT -> pathItem.getPut().addParametersItem(parameter);
-                case DELETE -> pathItem.getDelete().addParametersItem(parameter);
-                case PATCH -> pathItem.getPatch().addParametersItem(parameter);
-                // do nothing
-                default -> { }
-            }
-=======
 
             setOperationOnPathItem(pathItem, httpMethod, operation);
->>>>>>> fbd4b944
         }
     }
 
@@ -1544,88 +1532,6 @@
             && isResponseType(returnType.getFirstTypeArgument().get());
     }
 
-<<<<<<< HEAD
-    private io.swagger.v3.oas.models.Operation getOperationOnPathItem(PathItem pathItem, HttpMethod httpMethod) {
-        return switch (httpMethod) {
-            case GET -> pathItem.getGet();
-            case POST -> pathItem.getPost();
-            case PUT -> pathItem.getPut();
-            case PATCH -> pathItem.getPatch();
-            case DELETE -> pathItem.getDelete();
-            case HEAD -> pathItem.getHead();
-            case OPTIONS -> pathItem.getOptions();
-            case TRACE -> pathItem.getTrace();
-            default -> null;
-        };
-    }
-
-    private io.swagger.v3.oas.models.Operation setOperationOnPathItem(PathItem pathItem, io.swagger.v3.oas.models.Operation swaggerOperation, HttpMethod httpMethod) {
-        io.swagger.v3.oas.models.Operation operation = swaggerOperation;
-        switch (httpMethod) {
-            case GET -> {
-                if (pathItem.getGet() != null) {
-                    operation = pathItem.getGet();
-                } else {
-                    pathItem.get(swaggerOperation);
-                }
-            }
-            case POST -> {
-                if (pathItem.getPost() != null) {
-                    operation = pathItem.getPost();
-                } else {
-                    pathItem.post(swaggerOperation);
-                }
-            }
-            case PUT -> {
-                if (pathItem.getPut() != null) {
-                    operation = pathItem.getPut();
-                } else {
-                    pathItem.put(swaggerOperation);
-                }
-            }
-            case PATCH -> {
-                if (pathItem.getPatch() != null) {
-                    operation = pathItem.getPatch();
-                } else {
-                    pathItem.patch(swaggerOperation);
-                }
-            }
-            case DELETE -> {
-                if (pathItem.getDelete() != null) {
-                    operation = pathItem.getDelete();
-                } else {
-                    pathItem.delete(swaggerOperation);
-                }
-            }
-            case HEAD -> {
-                if (pathItem.getHead() != null) {
-                    operation = pathItem.getHead();
-                } else {
-                    pathItem.head(swaggerOperation);
-                }
-            }
-            case OPTIONS -> {
-                if (pathItem.getOptions() != null) {
-                    operation = pathItem.getOptions();
-                } else {
-                    pathItem.options(swaggerOperation);
-                }
-            }
-            case TRACE -> {
-                if (pathItem.getTrace() != null) {
-                    operation = pathItem.getTrace();
-                } else {
-                    pathItem.trace(swaggerOperation);
-                }
-            }
-            default -> {
-            }
-        }
-        return operation;
-    }
-
-=======
->>>>>>> fbd4b944
     private void readApiResponses(MethodElement element, VisitorContext context, io.swagger.v3.oas.models.Operation swaggerOperation) {
         List<AnnotationValue<io.swagger.v3.oas.annotations.responses.ApiResponse>> methodResponseAnnotations = element.getAnnotationValuesByType(io.swagger.v3.oas.annotations.responses.ApiResponse.class);
         processResponses(swaggerOperation, methodResponseAnnotations, element, context);
