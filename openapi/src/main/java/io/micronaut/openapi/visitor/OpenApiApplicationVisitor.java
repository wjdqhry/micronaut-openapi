--- conflicted
+++ resolved
@@ -673,10 +673,6 @@
         return isJsonViewDefaultInclusion;
     }
 
-<<<<<<< HEAD
-
-=======
->>>>>>> 66b91b4c
     public static SecurityProperties getSecurityProperties(VisitorContext context) {
 
         SecurityProperties securityProperties = context.get(MICRONAUT_INTERNAL_SECURITY_PROPERTIES, SecurityProperties.class).orElse(null);
