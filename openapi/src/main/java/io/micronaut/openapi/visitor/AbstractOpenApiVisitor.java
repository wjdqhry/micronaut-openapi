--- conflicted
+++ resolved
@@ -997,8 +997,7 @@
      * @param parentSchema The parent schema
      * @param propertySchema The property schema
      */
-<<<<<<< HEAD
-    protected void processSchemaProperty(VisitorContext context, Element element, ClassElement elementType, @Nullable Element classElement, Schema parentSchema, Schema propertySchema) {
+    protected void processSchemaProperty(VisitorContext context, TypedElement element, ClassElement elementType, @Nullable Element classElement, Schema parentSchema, Schema propertySchema) {
         if (propertySchema == null) {
             return;
         }
@@ -1036,59 +1035,10 @@
                         String elType = schemaAnnotationValue.stringValue("type").orElse(null);
                         String elFormat = schemaAnnotationValue.stringValue("format").orElse(null);
                         if (elType == null && elementType != null) {
-                            Pair<String, String> typeAndFormat = ConvertUtils.getTypeAndFormatByClass(elementType.getName());
+                            Pair<String, String> typeAndFormat = ConvertUtils.getTypeAndFormatByClass(elementType.getName(), elementType.isArray());
                             elType = typeAndFormat.getFirst();
                             if (elFormat == null) {
                                 elFormat = typeAndFormat.getSecond();
-=======
-    protected void processSchemaProperty(VisitorContext context, TypedElement element, ClassElement elementType, @Nullable Element classElement, Schema parentSchema, Schema propertySchema) {
-        if (propertySchema != null) {
-            AnnotationValue<JsonUnwrapped> uw = element.getAnnotation(JsonUnwrapped.class);
-            if (uw != null && uw.booleanValue("enabled").orElse(Boolean.TRUE)) {
-                handleUnwrapped(context, element, elementType, parentSchema, uw);
-            } else {
-                // check schema required flag
-                AnnotationValue<io.swagger.v3.oas.annotations.media.Schema> schemaAnnotationValue = element.getAnnotation(io.swagger.v3.oas.annotations.media.Schema.class);
-                Optional<Boolean> elementSchemaRequired = Optional.empty();
-                boolean isRequiredDefaultValueSet = false;
-                if (schemaAnnotationValue != null) {
-                    elementSchemaRequired = schemaAnnotationValue.get("required", Argument.of(Boolean.TYPE));
-                    isRequiredDefaultValueSet = !schemaAnnotationValue.contains("required");
-                }
-
-                // check field annotaions (@NonNull, @Nullable, etc.)
-                boolean isNotNullable = isElementNotNullable(element, classElement);
-                // check as mandatory in constructor
-                boolean isMandatoryInConstructor = doesParamExistsMandatoryInConstructor(element, classElement);
-                boolean required = elementSchemaRequired.orElse(isNotNullable || isMandatoryInConstructor);
-
-                if (isRequiredDefaultValueSet && isNotNullable) {
-                    required = true;
-                }
-
-                propertySchema = bindSchemaForElement(context, element, elementType, propertySchema);
-                String propertyName = resolvePropertyName(element, classElement, propertySchema);
-                propertySchema.setRequired(null);
-                Schema propertySchemaFinal = propertySchema;
-                addProperty(parentSchema, propertyName, propertySchema, required);
-                if (schemaAnnotationValue != null) {
-                    schemaAnnotationValue.stringValue("defaultValue")
-                        .ifPresent(value -> {
-                            String elType = schemaAnnotationValue.stringValue("type").orElse(null);
-                            String elFormat = schemaAnnotationValue.stringValue("format").orElse(null);
-                            if (elType == null && elementType != null) {
-                                Pair<String, String> typeAndFormat = ConvertUtils.getTypeAndFormatByClass(elementType.getName(), elementType.isArray());
-                                elType = typeAndFormat.getFirst();
-                                if (elFormat == null) {
-                                    elFormat = typeAndFormat.getSecond();
-                                }
-                            }
-                            try {
-                                propertySchemaFinal.setDefault(ConvertUtils.normalizeValue(value, elType, elFormat, context));
-                            } catch (JsonProcessingException e) {
-                                context.warn("Can't parse value " + value + " to " + elType + ": " + e.getMessage(), element);
-                                propertySchemaFinal.setDefault(value);
->>>>>>> ef38cad7
                             }
                         }
                         try {
