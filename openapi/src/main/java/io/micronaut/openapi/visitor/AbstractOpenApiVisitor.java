/*
 * Copyright 2017-2023 original authors
 *
 * Licensed under the Apache License, Version 2.0 (the "License");
 * you may not use this file except in compliance with the License.
 * You may obtain a copy of the License at
 *
 * https://www.apache.org/licenses/LICENSE-2.0
 *
 * Unless required by applicable law or agreed to in writing, software
 * distributed under the License is distributed on an "AS IS" BASIS,
 * WITHOUT WARRANTIES OR CONDITIONS OF ANY KIND, either express or implied.
 * See the License for the specific language governing permissions and
 * limitations under the License.
 */
package io.micronaut.openapi.visitor;

import java.io.IOException;
import java.lang.annotation.Annotation;
import java.math.BigDecimal;
import java.math.BigInteger;
import java.net.URI;
import java.net.URL;
import java.time.Instant;
import java.time.LocalDate;
import java.time.LocalDateTime;
import java.time.LocalTime;
import java.time.OffsetDateTime;
import java.time.ZonedDateTime;
import java.util.ArrayList;
import java.util.Arrays;
import java.util.Calendar;
import java.util.Collection;
import java.util.Collections;
import java.util.Date;
import java.util.HashMap;
import java.util.HashSet;
import java.util.Iterator;
import java.util.LinkedHashMap;
import java.util.List;
import java.util.Map;
import java.util.Map.Entry;
import java.util.Optional;
import java.util.Set;
import java.util.UUID;
import java.util.concurrent.locks.Lock;
import java.util.concurrent.locks.ReentrantLock;
import java.util.function.Function;
import java.util.stream.Collectors;
import java.util.stream.Stream;

import javax.xml.datatype.XMLGregorianCalendar;

import io.micronaut.core.annotation.AnnotationClassValue;
import io.micronaut.core.annotation.AnnotationValue;
import io.micronaut.core.annotation.Internal;
import io.micronaut.core.annotation.NonNull;
import io.micronaut.core.annotation.Nullable;
import io.micronaut.core.beans.BeanMap;
import io.micronaut.core.bind.annotation.Bindable;
import io.micronaut.core.naming.NameUtils;
import io.micronaut.core.reflect.ClassUtils;
import io.micronaut.core.reflect.ReflectionUtils;
import io.micronaut.core.type.Argument;
import io.micronaut.core.util.ArrayUtils;
import io.micronaut.core.util.CollectionUtils;
import io.micronaut.core.util.StringUtils;
import io.micronaut.http.HttpStatus;
import io.micronaut.http.MediaType;
import io.micronaut.http.uri.UriMatchTemplate;
import io.micronaut.http.uri.UriMatchVariable;
import io.micronaut.inject.ast.ClassElement;
import io.micronaut.inject.ast.Element;
import io.micronaut.inject.ast.ElementQuery;
import io.micronaut.inject.ast.EnumConstantElement;
import io.micronaut.inject.ast.EnumElement;
import io.micronaut.inject.ast.FieldElement;
import io.micronaut.inject.ast.GenericPlaceholderElement;
import io.micronaut.inject.ast.MemberElement;
import io.micronaut.inject.ast.PropertyElement;
import io.micronaut.inject.ast.TypedElement;
import io.micronaut.inject.ast.WildcardElement;
import io.micronaut.inject.visitor.VisitorContext;
import io.micronaut.openapi.javadoc.JavadocDescription;
import io.micronaut.openapi.swagger.core.util.PrimitiveType;
import io.swagger.v3.oas.annotations.Hidden;
import io.swagger.v3.oas.annotations.Parameter;
import io.swagger.v3.oas.annotations.enums.ParameterIn;
import io.swagger.v3.oas.annotations.enums.ParameterStyle;
import io.swagger.v3.oas.annotations.extensions.Extension;
import io.swagger.v3.oas.annotations.headers.Header;
import io.swagger.v3.oas.annotations.links.Link;
import io.swagger.v3.oas.annotations.links.LinkParameter;
import io.swagger.v3.oas.annotations.media.Content;
import io.swagger.v3.oas.annotations.media.DiscriminatorMapping;
import io.swagger.v3.oas.annotations.media.Encoding;
import io.swagger.v3.oas.annotations.media.ExampleObject;
import io.swagger.v3.oas.annotations.media.Schema.AccessMode;
import io.swagger.v3.oas.annotations.media.Schema.AdditionalPropertiesValue;
import io.swagger.v3.oas.annotations.responses.ApiResponse;
import io.swagger.v3.oas.annotations.security.OAuthScope;
import io.swagger.v3.oas.annotations.servers.Server;
import io.swagger.v3.oas.annotations.servers.ServerVariable;
import io.swagger.v3.oas.models.Components;
import io.swagger.v3.oas.models.ExternalDocumentation;
import io.swagger.v3.oas.models.OpenAPI;
import io.swagger.v3.oas.models.PathItem;
import io.swagger.v3.oas.models.Paths;
import io.swagger.v3.oas.models.media.ArraySchema;
import io.swagger.v3.oas.models.media.ComposedSchema;
import io.swagger.v3.oas.models.media.MapSchema;
import io.swagger.v3.oas.models.media.Schema;
import io.swagger.v3.oas.models.media.StringSchema;
import io.swagger.v3.oas.models.security.SecurityRequirement;
import io.swagger.v3.oas.models.security.SecurityScheme;
import io.swagger.v3.oas.models.tags.Tag;

import com.fasterxml.jackson.annotation.JsonAnySetter;
import com.fasterxml.jackson.annotation.JsonIgnore;
import com.fasterxml.jackson.annotation.JsonProperty;
import com.fasterxml.jackson.annotation.JsonUnwrapped;
import com.fasterxml.jackson.annotation.JsonView;
import com.fasterxml.jackson.core.JsonProcessingException;
import com.fasterxml.jackson.databind.JsonNode;
import com.fasterxml.jackson.databind.PropertyNamingStrategies;
import com.fasterxml.jackson.databind.PropertyNamingStrategy;
import com.fasterxml.jackson.databind.annotation.JsonNaming;
import com.fasterxml.jackson.databind.node.ObjectNode;

import static io.micronaut.openapi.visitor.ConvertUtils.parseJsonString;
import static io.micronaut.openapi.visitor.ConvertUtils.resolveExtensions;
import static io.micronaut.openapi.visitor.ConvertUtils.setDefaultValueObject;
import static io.micronaut.openapi.visitor.ElementUtils.isFileUpload;
import static io.micronaut.openapi.visitor.OpenApiApplicationVisitor.MICRONAUT_OPENAPI_FIELD_VISIBILITY_LEVEL;
import static io.micronaut.openapi.visitor.OpenApiApplicationVisitor.expandProperties;
import static io.micronaut.openapi.visitor.OpenApiApplicationVisitor.getConfigurationProperty;
import static io.micronaut.openapi.visitor.OpenApiApplicationVisitor.getExpandableProperties;
import static io.micronaut.openapi.visitor.OpenApiApplicationVisitor.resolvePlaceholders;
import static io.micronaut.openapi.visitor.SchemaUtils.TYPE_OBJECT;
import static io.micronaut.openapi.visitor.SchemaUtils.processExtensions;
import static io.micronaut.openapi.visitor.Utils.resolveComponents;
import static java.util.stream.Collectors.toMap;

/**
 * Abstract base class for OpenAPI visitors.
 *
 * @author graemerocher
 * @since 1.0
 */
@Internal
abstract class AbstractOpenApiVisitor {

    private static final Lock VISITED_ELEMENTS_LOCK = new ReentrantLock();

    /**
     * Stores relations between schema names and class names.
     */
    private final Map<String, String> schemaNameToClassNameMap = new HashMap<>();
    /**
     * Stores class name counters for schema suffix, when found classes with same name in different packages.
     */
    private final Map<String, Integer> shemaNameSuffixCounterMap = new HashMap<>();
    /**
     * Stores the current in progress type.
     */
    private final List<String> inProgressSchemas = new ArrayList<>(10);
    /**
     * {@link PropertyNamingStrategy} instances cache.
     */
    private final Map<String, PropertyNamingStrategy> propertyNamingStrategyInstances = new HashMap<>();

    /**
     * Increments the number of visited elements.
     *
     * @param context The context
     */
    void incrementVisitedElements(VisitorContext context) {
        VISITED_ELEMENTS_LOCK.lock();
        try {
            context.put(Utils.ATTR_VISITED_ELEMENTS, ContextUtils.getVisitedElements(context) + 1);
        } finally {
            VISITED_ELEMENTS_LOCK.unlock();
        }
    }

    /**
     * Returns the number of visited elements.
     *
     * @param context The context.
     *
     * @return The number of visited elements.
     */
    int visitedElements(VisitorContext context) {
        VISITED_ELEMENTS_LOCK.lock();
        try {
            return ContextUtils.getVisitedElements(context);
        } finally {
            VISITED_ELEMENTS_LOCK.unlock();
        }
    }

    /**
     * Convert the given map to a JSON node.
     *
     * @param values The values
     * @param context The visitor context
     * @param jsonViewClass Class from JsonView annotation
     *
     * @return The node
     */
    JsonNode toJson(Map<CharSequence, Object> values, VisitorContext context, @Nullable ClassElement jsonViewClass) {
        Map<CharSequence, Object> newValues = toValueMap(values, context, jsonViewClass);
        return ConvertUtils.getJsonMapper().valueToTree(newValues);
    }

    /**
     * Convert the given Map to a JSON node and then to the specified type.
     *
     * @param <T> The output class type
     * @param values The values
     * @param context The visitor context
     * @param type The class
     * @param jsonViewClass Class from JsonView annotation
     *
     * @return The converted instance
     */
    <T> Optional<T> toValue(Map<CharSequence, Object> values, VisitorContext context, Class<T> type, @Nullable ClassElement jsonViewClass) {
        JsonNode node = toJson(values, context, jsonViewClass);
        try {
            return Optional.ofNullable(ConvertUtils.treeToValue(node, type, context));
        } catch (JsonProcessingException e) {
            context.warn("Error converting  [" + node + "]: to " + type + ": " + e.getMessage(), null);
        }
        return Optional.empty();
    }

    /**
     * Reads the security requirements annotation of the specified element.
     *
     * @param element The Element to process.
     *
     * @return A list of SecurityRequirement
     */
    List<SecurityRequirement> readSecurityRequirements(Element element) {
        return readSecurityRequirements(element.getAnnotationValuesByType(io.swagger.v3.oas.annotations.security.SecurityRequirement.class));
    }

    List<SecurityRequirement> readSecurityRequirements(List<AnnotationValue<io.swagger.v3.oas.annotations.security.SecurityRequirement>> annotations) {
        return annotations
            .stream()
            .map(ConvertUtils::mapToSecurityRequirement)
            .collect(Collectors.toList());
    }

    /**
     * Resolve the PathItem for the given {@link UriMatchTemplate}.
     *
     * @param context The context
     * @param matchTemplates The match templates
     *
     * @return The {@link PathItem}
     */
    Map<String, List<PathItem>> resolvePathItems(VisitorContext context, List<UriMatchTemplate> matchTemplates) {
        OpenAPI openAPI = Utils.resolveOpenApi(context);
        Paths paths = openAPI.getPaths();
        if (paths == null) {
            paths = new Paths();
            openAPI.setPaths(paths);
        }

        Map<String, List<PathItem>> resultPathItemsMap = new HashMap<>();

        for (UriMatchTemplate matchTemplate : matchTemplates) {

            StringBuilder result = new StringBuilder();

            boolean optionalPathVar = false;
            boolean varProcess = false;
            boolean valueProcess = false;
            boolean isFirstVarChar = true;
            boolean needToSkip = false;
            final String pathString = matchTemplate.toPathString();
            for (char c : pathString.toCharArray()) {
                if (varProcess) {
                    if (isFirstVarChar) {
                        isFirstVarChar = false;
                        if (c == '?' || c == '.') {
                            needToSkip = true;
                            result.deleteCharAt(result.length() - 1);
                            continue;
                        } else if (c == '+' || c == '0') {
                            continue;
                        } else if (c == '/') {
                            needToSkip = true;
                            result.deleteCharAt(result.length() - 1);
                            continue;
                        }
                    }
                    if (c == ':') {
                        valueProcess = true;
                        continue;
                    }
                    if (c == '}') {
                        varProcess = false;
                        valueProcess = false;
                        if (!needToSkip) {
                            result.append('}');
                        }
                        needToSkip = false;
                        continue;
                    }
                    if (valueProcess || needToSkip) {
                        continue;
                    }
                }
                if (c == '{') {
                    varProcess = true;
                    isFirstVarChar = true;
                }
                result.append(c);
            }

            String resultPath = OpenApiApplicationVisitor.replacePlaceholders(result.toString(), context);

            if (!resultPath.startsWith("/") && !resultPath.startsWith("$")) {
                resultPath = "/" + resultPath;
            }
            String contextPath = OpenApiApplicationVisitor.getConfigurationProperty(OpenApiApplicationVisitor.MICRONAUT_SERVER_CONTEXT_PATH, context);
            if (StringUtils.isNotEmpty(contextPath)) {
                if (!contextPath.startsWith("/") && !contextPath.startsWith("$")) {
                    contextPath = "/" + contextPath;
                }
                if (contextPath.endsWith("/")) {
                    contextPath = contextPath.substring(0, contextPath.length() - 1);
                }
                resultPath = contextPath + resultPath;
            }

            Map<Integer, String> finalPaths = new HashMap<>();
            finalPaths.put(-1, resultPath);
            if (CollectionUtils.isNotEmpty(matchTemplate.getVariables())) {
                List<String> optionalVars = new ArrayList<>();
                // need check not required path varibales
                for (UriMatchVariable var : matchTemplate.getVariables()) {
                    if (var.isQuery() || !var.isOptional() || var.isExploded()) {
                        continue;
                    }
                    optionalVars.add(var.getName());
                }
                if (CollectionUtils.isNotEmpty(optionalVars)) {

                    int i = 0;
                    for (String var : optionalVars) {
                        if (finalPaths.isEmpty()) {
                            finalPaths.put(i, resultPath + "/{" + var + '}');
                            i++;
                            continue;
                        }
                        for (Map.Entry<Integer, String> entry : finalPaths.entrySet()) {
                            if (entry.getKey() + 1 < i) {
                                continue;
                            }
                            finalPaths.put(i, entry.getValue() + "/{" + var + '}');
                        }
                        i++;
                    }
                }
            }

            for (String finalPath : finalPaths.values()) {
                List<PathItem> resultPathItems = resultPathItemsMap.computeIfAbsent(finalPath, k -> new ArrayList<>());
                resultPathItems.add(paths.computeIfAbsent(finalPath, key -> new PathItem()));
            }
        }

        return resultPathItemsMap;
    }

    private List<String> addOptionalVars(List<String> paths, String var, int level) {
        List<String> additionalPaths = new ArrayList<>(paths);
        if (paths.isEmpty()) {
            additionalPaths.add("/{" + var + '}');
        } else {
            for (String path : paths) {
                additionalPaths.add(path + "/{" + var + '}');
            }
        }
        return additionalPaths;
    }

    /**
     * Convert the values to a map.
     *
     * @param values The values
     * @param context The visitor context
     * @param jsonViewClass Class from JsonView annotation
     *
     * @return The map
     */
    protected Map<CharSequence, Object> toValueMap(Map<CharSequence, Object> values, VisitorContext context, @Nullable ClassElement jsonViewClass) {
        Map<CharSequence, Object> newValues = new HashMap<>(values.size());
        for (Map.Entry<CharSequence, Object> entry : values.entrySet()) {
            CharSequence key = entry.getKey();
            Object value = entry.getValue();

            if (value instanceof AnnotationValue<?> av) {
                if (av.getAnnotationName().equals(io.swagger.v3.oas.annotations.media.ArraySchema.class.getName())) {
                    final Map<CharSequence, Object> valueMap = resolveArraySchemaAnnotationValues(context, av, jsonViewClass);
                    newValues.put("schema", valueMap);
                } else {
                    final Map<CharSequence, Object> valueMap = resolveAnnotationValues(context, av, jsonViewClass);
                    newValues.put(key, valueMap);
                }
            } else if (value instanceof AnnotationClassValue<?> acv) {
                final Optional<? extends Class<?>> type = acv.getType();
                type.ifPresent(aClass -> newValues.put(key, aClass));
            } else if (value != null) {
                if (value.getClass().isArray()) {
                    Object[] a = (Object[]) value;
                    if (ArrayUtils.isNotEmpty(a)) {
                        Object first = a[0];

                        // are class values
                        if (first instanceof AnnotationClassValue) {
                            List<Class<?>> classes = new ArrayList<>(a.length);
                            for (Object o : a) {
                                AnnotationClassValue<?> acv = (AnnotationClassValue<?>) o;
                                acv.getType().ifPresent(classes::add);
                            }
                            newValues.put(key, classes);
                        } else if (first instanceof AnnotationValue<?> annValue) {
                            String annotationName = annValue.getAnnotationName();
                            if (io.swagger.v3.oas.annotations.security.SecurityRequirement.class.getName().equals(annotationName)) {
                                List<SecurityRequirement> securityRequirements = new ArrayList<>(a.length);
                                for (Object o : a) {
                                    securityRequirements.add(ConvertUtils.mapToSecurityRequirement((AnnotationValue<io.swagger.v3.oas.annotations.security.SecurityRequirement>) o));
                                }
                                newValues.put(key, securityRequirements);
                            } else if (Extension.class.getName().equals(annotationName)) {
                                Map<CharSequence, Object> extensions = new HashMap<>();
                                for (Object o : a) {
                                    processExtensions(extensions, (AnnotationValue<Extension>) o);
                                }
                                newValues.put("extensions", extensions);
                            } else if (Encoding.class.getName().equals(annotationName)) {
                                Map<String, Object> encodings = annotationValueArrayToSubmap(a, "name", context, null);
                                newValues.put(key, encodings);
                            } else if (Content.class.getName().equals(annotationName)) {
                                Map<String, Object> mediaTypes = annotationValueArrayToSubmap(a, "mediaType", context, jsonViewClass);
                                newValues.put(key, mediaTypes);
                            } else if (Link.class.getName().equals(annotationName) || Header.class.getName().equals(annotationName)) {
                                Map<String, Object> linksOrHeaders = annotationValueArrayToSubmap(a, "name", context, jsonViewClass);
                                for (Object linkOrHeader : linksOrHeaders.values()) {
                                    Map<String, Object> linkOrHeaderMap = (Map<String, Object>) linkOrHeader;
                                    if (linkOrHeaderMap.containsKey("ref")) {
                                        linkOrHeaderMap.put("$ref", linkOrHeaderMap.remove("ref"));
                                    }
                                    if (linkOrHeaderMap.containsKey("schema")) {
                                        Map<String, Object> schemaMap = (Map<String, Object>) linkOrHeaderMap.get("schema");
                                        if (schemaMap.containsKey("ref")) {
                                            Object ref = schemaMap.get("ref");
                                            schemaMap.clear();
                                            schemaMap.put("$ref", ref);
                                        }
                                        if (schemaMap.containsKey("defaultValue")) {
                                            schemaMap.put("default", schemaMap.remove("defaultValue"));
                                        }
                                        if (schemaMap.containsKey("allowableValues")) {
                                            // The key in the generated openapi needs to be "enum"
                                            schemaMap.put("enum", schemaMap.remove("allowableValues"));
                                        }
                                    }
                                }
                                newValues.put(key, linksOrHeaders);
                            } else if (LinkParameter.class.getName().equals(annotationName)) {
                                Map<String, String> params = toTupleSubMap(a, "name", "expression");
                                newValues.put(key, params);
                            } else if (OAuthScope.class.getName().equals(annotationName)) {
                                Map<String, String> params = toTupleSubMap(a, "name", "description");
                                newValues.put(key, params);
                            } else if (ApiResponse.class.getName().equals(annotationName)) {
                                Map<String, Map<CharSequence, Object>> responses = new LinkedHashMap<>();
                                for (Object o : a) {
                                    AnnotationValue<ApiResponse> sv = (AnnotationValue<ApiResponse>) o;
                                    String name = sv.stringValue("responseCode").orElse("default");
                                    Map<CharSequence, Object> map = toValueMap(sv.getValues(), context, jsonViewClass);
                                    if (map.containsKey("ref")) {
                                        Object ref = map.get("ref");
                                        map.clear();
                                        map.put("$ref", ref);
                                    }

                                    try {
                                        if (!map.containsKey("description")) {
                                            map.put("description", name.equals("default") ? "OK response" : HttpStatus.valueOf(Integer.parseInt(name)).getReason());
                                        }
                                    } catch (Exception e) {
                                        map.put("description", "Response " + name);
                                    }

                                    responses.put(name, map);
                                }
                                newValues.put(key, responses);
                            } else if (ExampleObject.class.getName().equals(annotationName)) {
                                Map<String, Map<CharSequence, Object>> examples = new LinkedHashMap<>();
                                for (Object o : a) {
                                    AnnotationValue<ExampleObject> sv = (AnnotationValue<ExampleObject>) o;
                                    String name = sv.stringValue("name").orElse("example");
                                    Map<CharSequence, Object> map = toValueMap(sv.getValues(), context, null);
                                    if (map.containsKey("ref")) {
                                        Object ref = map.get("ref");
                                        map.clear();
                                        map.put("$ref", ref);
                                    }
                                    examples.put(name, map);
                                }
                                newValues.put(key, examples);
                            } else if (Server.class.getName().equals(annotationName)) {
                                List<Map<CharSequence, Object>> servers = new ArrayList<>();
                                for (Object o : a) {
                                    AnnotationValue<ServerVariable> sv = (AnnotationValue<ServerVariable>) o;
                                    Map<CharSequence, Object> variables = new LinkedHashMap<>(toValueMap(sv.getValues(), context, null));
                                    servers.add(variables);
                                }
                                newValues.put(key, servers);
                            } else if (ServerVariable.class.getName().equals(annotationName)) {
                                Map<String, Map<CharSequence, Object>> variables = new LinkedHashMap<>();
                                for (Object o : a) {
                                    AnnotationValue<ServerVariable> sv = (AnnotationValue<ServerVariable>) o;
                                    Optional<String> n = sv.stringValue("name");
                                    n.ifPresent(name -> {
                                        Map<CharSequence, Object> map = toValueMap(sv.getValues(), context, null);
                                        Object dv = map.get("defaultValue");
                                        if (dv != null) {
                                            map.put("default", dv);
                                        }
                                        if (map.containsKey("allowableValues")) {
                                            // The key in the generated openapi needs to be "enum"
                                            map.put("enum", map.remove("allowableValues"));
                                        }
                                        variables.put(name, map);
                                    });
                                }
                                newValues.put(key, variables);
                            } else if (DiscriminatorMapping.class.getName().equals(annotationName)) {
                                final Map<String, String> mappings = new HashMap<>();
                                for (Object o : a) {
                                    final AnnotationValue<DiscriminatorMapping> dv = (AnnotationValue<DiscriminatorMapping>) o;
                                    final Map<CharSequence, Object> valueMap = resolveAnnotationValues(context, dv, null);
                                    mappings.put(valueMap.get("value").toString(), valueMap.get("$ref").toString());
                                }
                                final Map<String, Object> discriminatorMap = getDiscriminatorMap(newValues);
                                discriminatorMap.put("mapping", mappings);
                                newValues.put("discriminator", discriminatorMap);
                            } else {
                                if (a.length == 1) {
                                    final AnnotationValue<?> av = (AnnotationValue<?>) a[0];
                                    final Map<CharSequence, Object> valueMap = resolveAnnotationValues(context, av, jsonViewClass);
                                    newValues.put(key, toValueMap(valueMap, context, jsonViewClass));
                                } else {

                                    List<Object> list = new ArrayList<>();
                                    for (Object o : a) {
                                        if (o instanceof AnnotationValue<?> av) {
                                            final Map<CharSequence, Object> valueMap = resolveAnnotationValues(context, av, jsonViewClass);
                                            list.add(valueMap);
                                        } else {
                                            list.add(o);
                                        }
                                    }
                                    newValues.put(key, list);
                                }
                            }
                        } else {
                            newValues.put(key, value);
                        }
                    } else {
                        newValues.put(key, a);
                    }
                } else if (key.equals("additionalProperties")) {
                    if (AdditionalPropertiesValue.TRUE.toString().equals(value.toString())) {
                        newValues.put("additionalProperties", true);
                        // TODO
//                    } else if (AdditionalPropertiesValue.USE_ADDITIONAL_PROPERTIES_ANNOTATION.toString().equals(value.toString())) {
                    }
                } else if (key.equals("discriminatorProperty")) {
                    final Map<String, Object> discriminatorMap = getDiscriminatorMap(newValues);
                    discriminatorMap.put("propertyName", parseJsonString(value).orElse(value));
                    newValues.put("discriminator", discriminatorMap);
                } else if (key.equals("style")) {
                    io.swagger.v3.oas.models.parameters.Parameter.StyleEnum paramStyle = null;
                    try {
                        paramStyle = io.swagger.v3.oas.models.parameters.Parameter.StyleEnum.valueOf((String) value);
                    } catch (Exception e) {
                        // ignore
                    }
                    if (paramStyle == null) {
                        for (io.swagger.v3.oas.models.parameters.Parameter.StyleEnum styleValue : io.swagger.v3.oas.models.parameters.Parameter.StyleEnum.values()) {
                            if (styleValue.toString().equals(value)) {
                                paramStyle = styleValue;
                                newValues.put(key, styleValue.toString());
                                break;
                            }
                        }
                    } else {
                        newValues.put(key, paramStyle.toString());
                    }

                    if (paramStyle == null) {
                        io.swagger.v3.oas.models.media.Encoding.StyleEnum encodingStyle = null;
                        try {
                            encodingStyle = io.swagger.v3.oas.models.media.Encoding.StyleEnum.valueOf((String) value);
                        } catch (Exception e) {
                            // ignore
                        }
                        if (encodingStyle == null) {
                            for (io.swagger.v3.oas.models.media.Encoding.StyleEnum styleValue : io.swagger.v3.oas.models.media.Encoding.StyleEnum.values()) {
                                if (styleValue.toString().equals(value)) {
                                    encodingStyle = styleValue;
                                    break;
                                }
                            }
                        }
                        if (encodingStyle != null) {
                            newValues.put(key, encodingStyle.toString());
                        }
                    }
                } else if (key.equals("ref")) {
                    newValues.put("$ref", value);
                } else if (key.equals("accessMode")) {
                    if (io.swagger.v3.oas.annotations.media.Schema.AccessMode.READ_ONLY.toString().equals(value)) {
                        newValues.put("readOnly", Boolean.TRUE);
                    } else if (io.swagger.v3.oas.annotations.media.Schema.AccessMode.WRITE_ONLY.toString().equals(value)) {
                        newValues.put("writeOnly", Boolean.TRUE);
                    }
                } else {
                    newValues.put(key, parseJsonString(value).orElse(value));
                }
            }
        }
        return newValues;
    }

    private Map<String, Object> getDiscriminatorMap(Map<CharSequence, Object> newValues) {
        return newValues.containsKey("discriminator") ? (Map<String, Object>) newValues.get("discriminator") : new HashMap<>();
    }

    private <T extends Schema<?>> void processAnnotationValue(VisitorContext context, AnnotationValue<?> annotationValue,
                                                                                                                       Map<CharSequence, Object> arraySchemaMap, List<String> filters, Class<T> type, @Nullable ClassElement jsonViewClass) {
        Map<CharSequence, Object> values = annotationValue.getValues().entrySet().stream()
            .filter(entry -> filters == null || !filters.contains((String) entry.getKey()))
            .collect(toMap(e -> e.getKey().equals("requiredProperties") ? "required" : e.getKey(), Map.Entry::getValue));
        Optional<T> schema = toValue(values, context, type, jsonViewClass);
        schema.ifPresent(s -> schemaToValueMap(arraySchemaMap, s));
    }

    private Map<CharSequence, Object> resolveArraySchemaAnnotationValues(VisitorContext context, AnnotationValue<?> av, @Nullable ClassElement jsonViewClass) {
        final Map<CharSequence, Object> arraySchemaMap = new HashMap<>(10);
        // properties
        av.get("arraySchema", AnnotationValue.class).ifPresent(annotationValue ->
            processAnnotationValue(context, (AnnotationValue<?>) annotationValue, arraySchemaMap, Arrays.asList("ref", "implementation"), Schema.class, null)
        );
        // items
        av.get("schema", AnnotationValue.class).ifPresent(annotationValue -> {
            Optional<String> impl = annotationValue.stringValue("implementation");
            Optional<String> type = annotationValue.stringValue("type");
            Optional<String> format = annotationValue.stringValue("format");
            Optional<ClassElement> classElement = Optional.empty();
            PrimitiveType primitiveType = null;
            if (impl.isPresent()) {
                classElement = context.getClassElement(impl.get());
            } else if (type.isPresent()) {
                // if format is "binary", we want PrimitiveType.BINARY
                primitiveType = PrimitiveType.fromName(format.isPresent() && format.get().equals("binary") ? format.get() : type.get());
                if (primitiveType == null) {
                    classElement = context.getClassElement(type.get());
                } else {
                    classElement = context.getClassElement(primitiveType.getKeyClass());
                }
            }
            if (classElement.isPresent()) {
                if (primitiveType == null) {
                    final ArraySchema schema = SchemaUtils.arraySchema(resolveSchema(null, classElement.get(), context, Collections.emptyList(), jsonViewClass));
                    schemaToValueMap(arraySchemaMap, schema);
                } else {
                    // For primitive type, just copy description field is present.
                    final Schema<?> items = primitiveType.createProperty();
                    items.setDescription((String) annotationValue.stringValue("description").orElse(null));
                    final ArraySchema schema = SchemaUtils.arraySchema(items);
                    schemaToValueMap(arraySchemaMap, schema);
                }
            } else {
                arraySchemaMap.putAll(resolveAnnotationValues(context, annotationValue, jsonViewClass));
            }
        });
        // other properties (minItems,...)
        processAnnotationValue(context, av, arraySchemaMap, Arrays.asList("schema", "arraySchema"), ArraySchema.class, null);
        return arraySchemaMap;
    }

    private Map<CharSequence, Object> resolveAnnotationValues(VisitorContext context, AnnotationValue<?> av, @Nullable ClassElement jsonViewClass) {
        final Map<CharSequence, Object> valueMap = toValueMap(av.getValues(), context, jsonViewClass);
        bindSchemaIfNeccessary(context, av, valueMap, jsonViewClass);
        final String annotationName = av.getAnnotationName();
        if (Parameter.class.getName().equals(annotationName)) {
            Utils.normalizeEnumValues(valueMap, CollectionUtils.mapOf(
                "in", ParameterIn.class,
                "style", ParameterStyle.class
            ));
        }
        return valueMap;
    }

    private Map<String, String> toTupleSubMap(Object[] a, String entryKey, String entryValue) {
        Map<String, String> params = new LinkedHashMap<>();
        for (Object o : a) {
            AnnotationValue<?> sv = (AnnotationValue<?>) o;
            final Optional<String> n = sv.stringValue(entryKey);
            final Optional<String> expr = sv.stringValue(entryValue);
            if (n.isPresent() && expr.isPresent()) {
                params.put(n.get(), expr.get());
            }
        }
        return params;
    }

    private boolean isTypeNullable(ClassElement type) {
        return type.isAssignable(Optional.class);
    }

    /**
     * Resolves the schema for the given type element.
     *
     * @param definingElement The defining element
     * @param type The type element
     * @param context The context
     * @param mediaTypes An optional media type
     * @param jsonViewClass Class from JsonView annotation
     *
     * @return The schema or null if it cannot be resolved
     */
    @Nullable
    protected Schema<?> resolveSchema(@Nullable Element definingElement, ClassElement type, VisitorContext context, List<MediaType> mediaTypes, @Nullable ClassElement jsonViewClass) {
        return resolveSchema(Utils.resolveOpenApi(context), definingElement, type, context, mediaTypes, jsonViewClass, null, null);
    }

    /**
     * Resolves the schema for the given type element.
     *
     * @param openAPI The OpenAPI object
     * @param definingElement The defining element
     * @param type The type element
     * @param context The context
     * @param mediaTypes An optional media type
     * @param fieldJavadoc Field-level java doc
     * @param classJavadoc Class-level java doc
     * @param jsonViewClass Class from JsonView annotation
     *
     * @return The schema or null if it cannot be resolved
     */
    @Nullable
    protected Schema<?> resolveSchema(OpenAPI openAPI, @Nullable Element definingElement, ClassElement type, VisitorContext context,
                                   List<MediaType> mediaTypes, @Nullable ClassElement jsonViewClass,
                                   JavadocDescription fieldJavadoc, JavadocDescription classJavadoc) {

        AnnotationValue<io.swagger.v3.oas.annotations.media.Schema> schemaAnnotationValue = null;
        if (definingElement != null) {
            schemaAnnotationValue = definingElement.getAnnotation(io.swagger.v3.oas.annotations.media.Schema.class);
        }
        if (type != null && schemaAnnotationValue == null) {
            schemaAnnotationValue = type.getAnnotation(io.swagger.v3.oas.annotations.media.Schema.class);
        }
        boolean isSubstitudedType = false;
        if (schemaAnnotationValue != null) {
            String impl = schemaAnnotationValue.stringValue("implementation").orElse(null);
            if (StringUtils.isNotEmpty(impl)) {
                type = context.getClassElement(impl).orElse(type);
                isSubstitudedType = true;
            } else {
                String schemaType = schemaAnnotationValue.stringValue("type").orElse(null);
                if (StringUtils.isNotEmpty(schemaType) && !(type instanceof EnumElement)) {
                    PrimitiveType primitiveType = PrimitiveType.fromName(schemaType);
                    if (primitiveType != null && primitiveType != PrimitiveType.OBJECT) {
                        type = context.getClassElement(primitiveType.getKeyClass()).orElse(type);
                        isSubstitudedType = true;
                    }
                }
            }
        }

        Boolean isArray = null;
        Boolean isIterable = null;

        ClassElement componentType = type != null ? type.getFirstTypeArgument().orElse(null) : null;
        if (type instanceof WildcardElement wildcardEl) {
            type = CollectionUtils.isNotEmpty(wildcardEl.getUpperBounds()) ? wildcardEl.getUpperBounds().get(0) : null;
        } else if (type instanceof GenericPlaceholderElement placeholderEl) {
            isArray = type.isArray();
            isIterable = type.isIterable();
            type = placeholderEl.getResolved().orElse(CollectionUtils.isNotEmpty(placeholderEl.getBounds()) ? placeholderEl.getBounds().get(0) : null);
        }
        Map<String, ClassElement> typeArgs = type != null ? type.getTypeArguments() : null;

        Schema<?> schema = null;

        if (type instanceof EnumElement enumEl) {
<<<<<<< HEAD
            schema = getSchemaDefinition(openAPI, context, enumEl, typeArgs, definingElement, mediaTypes, jsonViewClass);
            if (isArray != null && isArray) {
                schema = SchemaUtils.arraySchema(schema);
            }
        } else {
=======
            schema = getSchemaDefinition(openAPI, context, enumEl, typeArgs, definingElement, mediaTypes);
            if (isArray != null && isArray) {
                schema = SchemaUtils.arraySchema(schema);
            }
        } else if (type != null) {
>>>>>>> ce94d615

            boolean isPublisher = false;
            boolean isObservable = false;
            boolean isNullable = false;
            // MultipartBody implements Publisher<CompletedPart> (Issue : #907)
            if (type.isAssignable("io.micronaut.http.server.multipart.MultipartBody")) {
                isPublisher = true;
                type = type.getInterfaces()
                    .stream()
                    .filter(i -> i.isAssignable("org.reactivestreams.Publisher"))
                    .findFirst()
                    .flatMap(ClassElement::getFirstTypeArgument)
                    .orElse(null);
                // StreamingFileUpload implements Publisher, but it should be not considered as a Publisher in the spec file
            } else if (!type.isAssignable("io.micronaut.http.multipart.StreamingFileUpload") && ElementUtils.isContainerType(type)) {
                isPublisher = (type.isAssignable("org.reactivestreams.Publisher") || type.isAssignable("kotlinx.coroutines.flow.Flow"))
                    && !type.isAssignable("reactor.core.publisher.Mono");
                isObservable = (type.isAssignable("io.reactivex.Observable") || type.isAssignable("io.reactivex.rxjava3.core.Observable"))
                    && !type.isAssignable("reactor.core.publisher.Mono");
                type = componentType;
                if (componentType != null) {
                    typeArgs = componentType.getTypeArguments();
                    componentType = componentType.getFirstTypeArgument().orElse(null);
                }
            } else if (isTypeNullable(type)) {
                isNullable = true;
                type = componentType;
                if (componentType != null) {
                    typeArgs = componentType.getTypeArguments();
                    componentType = componentType.getFirstTypeArgument().orElse(null);
                }
            }

            if (type != null) {

                if (isArray == null) {
                    isArray = type.isArray();
                }
                if (isIterable == null) {
                    isIterable = type.isIterable();
                }

                String typeName = type.getName();
                ClassElement customTypeSchema = OpenApiApplicationVisitor.getCustomSchema(typeName, typeArgs, context);
                if (customTypeSchema != null) {
                    type = customTypeSchema;
                }

                // File upload case
                if (isFileUpload(type)) {
                    isPublisher = isPublisher && !"io.micronaut.http.multipart.PartData".equals(typeName);
                    // For file upload, we use PrimitiveType.BINARY
                    typeName = PrimitiveType.BINARY.name();
                }
                PrimitiveType primitiveType = PrimitiveType.fromName(typeName);
                if (!isArray && ClassUtils.isJavaLangType(typeName)) {
                    schema = getPrimitiveType(typeName);
                } else if (!isArray && primitiveType != null) {
                    schema = primitiveType.createProperty();
                } else if (type.isAssignable(Map.class.getName())) {
                    schema = new MapSchema();
                    if (CollectionUtils.isEmpty(typeArgs)) {
                        schema.setAdditionalProperties(true);
                    } else {
                        ClassElement valueType = typeArgs.get("V");
                        if (valueType.getName().equals(Object.class.getName())) {
                            schema.setAdditionalProperties(true);
                        } else {
                            schema.setAdditionalProperties(resolveSchema(openAPI, type, valueType, context, mediaTypes, jsonViewClass, null, classJavadoc));
                        }
                    }
                } else if (isIterable) {
                    if (isArray) {
<<<<<<< HEAD
                        schema = resolveSchema(openAPI, type, type.fromArray(), context, mediaTypes, jsonViewClass, null, classJavadoc);
=======
                        schema = resolveSchema(openAPI, type, type.fromArray(), context, mediaTypes, null, classJavadoc);
>>>>>>> ce94d615
                        if (schema != null) {
                            schema = SchemaUtils.arraySchema(schema);
                        }
                    } else {
                        if (componentType != null) {
                            schema = resolveSchema(openAPI, type, componentType, context, mediaTypes, jsonViewClass, null, classJavadoc);
                        } else {
                            schema = getPrimitiveType(Object.class.getName());
                        }
                        List<FieldElement> fields = type.getPackageName().startsWith("java.util") ? Collections.emptyList() : type.getFields();
                        if (schema != null && fields.isEmpty()) {
                            schema = SchemaUtils.arraySchema(schema);
                        } else {
                            schema = getSchemaDefinition(openAPI, context, type, typeArgs, definingElement, mediaTypes, jsonViewClass);
                        }
                    }
                } else if (ElementUtils.isReturnTypeFile(type)) {
                    schema = PrimitiveType.FILE.createProperty();
                } else if (type.isAssignable(Boolean.class) || type.isAssignable(boolean.class)) {
                    schema = PrimitiveType.BOOLEAN.createProperty();
                } else if (type.isAssignable(Byte.class) || type.isAssignable(byte.class)) {
                    schema = PrimitiveType.BYTE.createProperty();
                } else if (type.isAssignable(UUID.class)) {
                    schema = PrimitiveType.UUID.createProperty();
                } else if (type.isAssignable(URL.class)) {
                    schema = PrimitiveType.URL.createProperty();
                } else if (type.isAssignable(URI.class)) {
                    schema = PrimitiveType.URI.createProperty();
                } else if (type.isAssignable(Character.class) || type.isAssignable(char.class)) {
                    schema = PrimitiveType.STRING.createProperty();
                } else if (type.isAssignable(Integer.class) || type.isAssignable(int.class)
                    || type.isAssignable(Short.class) || type.isAssignable(short.class)) {
                    schema = PrimitiveType.INT.createProperty();
                } else if (type.isAssignable(Long.class) || type.isAssignable(long.class)) {
                    schema = PrimitiveType.LONG.createProperty();
                } else if (type.isAssignable(Float.class) || type.isAssignable(float.class)) {
                    schema = PrimitiveType.FLOAT.createProperty();
                } else if (type.isAssignable(Double.class) || type.isAssignable(double.class)) {
                    schema = PrimitiveType.DOUBLE.createProperty();
                } else if (type.isAssignable(BigInteger.class)) {
                    schema = PrimitiveType.INTEGER.createProperty();
                } else if (type.isAssignable(BigDecimal.class)) {
                    schema = PrimitiveType.DECIMAL.createProperty();
                } else if (type.isAssignable(Date.class)
                    || type.isAssignable(Calendar.class)
                    || type.isAssignable(LocalDateTime.class)
                    || type.isAssignable(ZonedDateTime.class)
                    || type.isAssignable(OffsetDateTime.class)
                    || type.isAssignable(Instant.class)
                    || type.isAssignable(XMLGregorianCalendar.class)) {
                    schema = new StringSchema().format("date-time");
                } else if (type.isAssignable(LocalDate.class)) {
                    schema = new StringSchema().format("date");
                } else if (type.isAssignable(LocalTime.class)) {
                    schema = new StringSchema().format("partial-time");
                } else if (type.isAssignable(Number.class)) {
                    schema = PrimitiveType.NUMBER.createProperty();
                } else if (type.getName().equals(Object.class.getName())) {
                    schema = PrimitiveType.OBJECT.createProperty();
                } else {
                    schema = getSchemaDefinition(openAPI, context, type, typeArgs, definingElement, mediaTypes, jsonViewClass);
                }
            }

            if (schema != null) {

                if (isSubstitudedType) {
                    processShemaAnn(schema, context, definingElement, type, schemaAnnotationValue);
                }

                if (definingElement != null && StringUtils.isEmpty(schema.getDescription())) {
                    if (fieldJavadoc != null) {
                        if (StringUtils.hasText(fieldJavadoc.getMethodDescription())) {
                            schema.setDescription(fieldJavadoc.getMethodDescription());
                        }
                    } else if (classJavadoc != null) {
                        String paramJavadoc = classJavadoc.getParameters().get(definingElement.getName());
                        if (StringUtils.hasText(paramJavadoc)) {
                            schema.setDescription(paramJavadoc);
                        }
                    }
                }

                boolean isStream = false;
                for (MediaType mediaType : mediaTypes) {
                    if (MediaType.TEXT_EVENT_STREAM_TYPE.equals(mediaType) || MediaType.APPLICATION_JSON_STREAM_TYPE.equals(mediaType)) {
                        isStream = true;
                        break;
                    }
                }

                if (!isStream && (isPublisher || isObservable)) {
                    schema = SchemaUtils.arraySchema(schema);
                } else if (isNullable) {
                    schema.setNullable(true);
                }
            }
        }
        return schema;
    }

    private void handleUnwrapped(VisitorContext context, Element element, ClassElement elementType, Schema<?> parentSchema, AnnotationValue<JsonUnwrapped> uw) {
        Map<String, Schema> schemas = SchemaUtils.resolveSchemas(Utils.resolveOpenApi(context));
        ClassElement customElementType = OpenApiApplicationVisitor.getCustomSchema(elementType.getName(), elementType.getTypeArguments(), context);
        String schemaName = element.stringValue(io.swagger.v3.oas.annotations.media.Schema.class, "name")
            .orElse(computeDefaultSchemaName(null, customElementType != null ? customElementType : elementType, elementType.getTypeArguments(), context, null));
        Schema<?> wrappedPropertySchema = schemas.get(schemaName);
        Map<String, Schema> properties = wrappedPropertySchema.getProperties();
        if (CollectionUtils.isEmpty(properties)) {
            return;
        }
        String prefix = uw.stringValue("prefix").orElse(StringUtils.EMPTY_STRING);
        String suffix = uw.stringValue("suffix").orElse(StringUtils.EMPTY_STRING);
        for (Entry<String, Schema> prop : properties.entrySet()) {
            try {
                String propertyName = prop.getKey();
                Schema<?> propertySchema = prop.getValue();
                boolean isRequired = wrappedPropertySchema.getRequired() != null && wrappedPropertySchema.getRequired().contains(propertyName);
                if (StringUtils.isNotEmpty(suffix) || StringUtils.isNotEmpty(prefix)) {
                    propertyName = prefix + propertyName + suffix;
                    propertySchema = ConvertUtils.getJsonMapper().readValue(ConvertUtils.getJsonMapper().writeValueAsString(prop.getValue()), Schema.class);
                    propertySchema.setName(propertyName);
                }
                addProperty(parentSchema, propertyName, propertySchema, isRequired);
            } catch (IOException e) {
                context.warn("Exception cloning property " + e.getMessage(), null);
            }
        }
    }

    /**
     * Processes a schema property.
     *
     * @param context The visitor context
     * @param element The element
     * @param elementType The element type
     * @param classElement The class element
     * @param parentSchema The parent schema
     * @param propertySchema The property schema
     */
    protected void processSchemaProperty(VisitorContext context, TypedElement element, ClassElement elementType, @Nullable Element classElement,
                                                                              Schema<?> parentSchema, Schema<?> propertySchema) {
        if (propertySchema == null) {
            return;
        }
        AnnotationValue<JsonUnwrapped> uw = element.getAnnotation(JsonUnwrapped.class);
        if (uw != null && uw.booleanValue("enabled").orElse(Boolean.TRUE)) {
            handleUnwrapped(context, element, elementType, parentSchema, uw);
        } else {
            // check schema required flag
            AnnotationValue<io.swagger.v3.oas.annotations.media.Schema> schemaAnnotationValue = element.getAnnotation(io.swagger.v3.oas.annotations.media.Schema.class);
            Optional<Boolean> elementSchemaRequired = Optional.empty();
            boolean isAutoRequiredMode = true;
            boolean isRequiredDefaultValueSet = false;
            if (schemaAnnotationValue != null) {
                elementSchemaRequired = schemaAnnotationValue.get("required", Argument.of(Boolean.TYPE));
                isRequiredDefaultValueSet = !schemaAnnotationValue.contains("required");
                io.swagger.v3.oas.annotations.media.Schema.RequiredMode requiredMode = schemaAnnotationValue.enumValue("requiredMode", io.swagger.v3.oas.annotations.media.Schema.RequiredMode.class).orElse(null);
                if (requiredMode == io.swagger.v3.oas.annotations.media.Schema.RequiredMode.REQUIRED) {
                    elementSchemaRequired = Optional.of(true);
                    isAutoRequiredMode = false;
                } else if (requiredMode == io.swagger.v3.oas.annotations.media.Schema.RequiredMode.NOT_REQUIRED) {
                    elementSchemaRequired = Optional.of(false);
                    isAutoRequiredMode = false;
                }
            }

            // check field annotaions (@NonNull, @Nullable, etc.)
            boolean isNotNullable = isElementNotNullable(element, classElement);
            // check as mandatory in constructor
            boolean isMandatoryInConstructor = doesParamExistsMandatoryInConstructor(element, classElement);
            boolean required = elementSchemaRequired.orElse(isNotNullable || isMandatoryInConstructor);

            if (isRequiredDefaultValueSet && isAutoRequiredMode && isNotNullable) {
                required = true;
            }

            propertySchema = bindSchemaForElement(context, element, elementType, propertySchema, null);
            String propertyName = resolvePropertyName(element, classElement, propertySchema);
            propertySchema.setRequired(null);
            Schema<?> propertySchemaFinal = propertySchema;
            addProperty(parentSchema, propertyName, propertySchema, required);
            if (schemaAnnotationValue != null) {
                schemaAnnotationValue.stringValue("defaultValue")
                    .ifPresent(value -> {
                        String elType = schemaAnnotationValue.stringValue("type").orElse(null);
                        String elFormat = schemaAnnotationValue.stringValue("format").orElse(null);
                        if (elType == null && elementType != null) {
                            Pair<String, String> typeAndFormat;
                            if (elementType instanceof EnumElement enumEl) {
                                typeAndFormat = ConvertUtils.checkEnumJsonValueType(context, enumEl, null, elFormat);
                            } else {
                                typeAndFormat = ConvertUtils.getTypeAndFormatByClass(elementType.getName(), elementType.isArray());
                            }
                            elType = typeAndFormat.getFirst();
                            if (elFormat == null) {
                                elFormat = typeAndFormat.getSecond();
                            }
                        }
                        setDefaultValueObject(propertySchemaFinal, value, element, elType, elFormat, false, context);
                });
            }
        }
    }

    protected boolean isElementNotNullable(Element element, @Nullable Element classElement) {
        return element.isAnnotationPresent("javax.validation.constraints.NotNull$List")
            || element.isAnnotationPresent("jakarta.validation.constraints.NotNull$List")
            || element.isAnnotationPresent("javax.validation.constraints.NotBlank$List")
            || element.isAnnotationPresent("jakarta.validation.constraints.NotBlank$List")
            || element.isAnnotationPresent("javax.validation.constraints.NotEmpty$List")
            || element.isAnnotationPresent("jakarta.validation.constraints.NotEmpty$List")
            || element.isNonNull()
            || element.booleanValue(JsonProperty.class, "required").orElse(false);
    }

    private boolean doesParamExistsMandatoryInConstructor(Element element, @Nullable Element classElement) {
        if (classElement instanceof ClassElement classEl) {
            return classEl.getPrimaryConstructor().flatMap(methodElement -> Arrays.stream(methodElement.getParameters())
                    .filter(parameterElement -> parameterElement.getName().equals(element.getName()))
                    .map(parameterElement -> !parameterElement.isNullable())
                    .findFirst())
                .orElse(false);
        }

        return false;
    }

    private void addProperty(Schema<?> parentSchema, String name, Schema<?> propertySchema, boolean required) {
        parentSchema.addProperty(name, propertySchema);
        if (required) {
            List<String> requiredList = parentSchema.getRequired();
            // Check for duplicates
            if (requiredList == null || !requiredList.contains(name)) {
                parentSchema.addRequiredItem(name);
            }
        }
    }

    private String resolvePropertyName(Element element, Element classElement, Schema<?> propertySchema) {
        String name = Optional.ofNullable(propertySchema.getName()).orElse(element.getName());

        if (element.hasAnnotation(io.swagger.v3.oas.annotations.media.Schema.class)) {
            Optional<String> nameFromSchema = element.stringValue(io.swagger.v3.oas.annotations.media.Schema.class, "name");
            if (nameFromSchema.isPresent()) {
                return nameFromSchema.get();
            }
        }
        if (element.hasAnnotation(JsonProperty.class)) {
            return element.stringValue(JsonProperty.class, "value").orElse(name);
        }
        if (classElement != null && classElement.hasAnnotation(JsonNaming.class)) {
            // INVESTIGATE: "classValue" doesn't work in this case
            Optional<String> propertyNamingStrategyClass = classElement.stringValue(JsonNaming.class);
            if (propertyNamingStrategyClass.isEmpty()) {
                return name;
            }
            PropertyNamingStrategy strategy = propertyNamingStrategyInstances.computeIfAbsent(propertyNamingStrategyClass.get(), clazz -> {
                try {
                    return (PropertyNamingStrategy) Class.forName(propertyNamingStrategyClass.get()).getConstructor().newInstance();
                } catch (Exception e) {
                    throw new RuntimeException("Cannot instantiate: " + clazz);
                }
            });
            if (strategy instanceof PropertyNamingStrategies.NamingBase namingBase) {
                return namingBase.translate(name);
            }
        }
        return name;
    }

    /**
     * Binds the schema for the given element.
     *
     * @param context The context
     * @param element The element
     * @param elementType The element type
     * @param schemaToBind The schema to bind
     * @param jsonViewClass Class from JsonView annotation
     *
     * @return The bound schema
     */
    protected Schema<?> bindSchemaForElement(VisitorContext context, TypedElement element, ClassElement elementType, Schema<?> schemaToBind,
                                          @Nullable ClassElement jsonViewClass) {
        AnnotationValue<io.swagger.v3.oas.annotations.media.Schema> schemaAnn = element.getAnnotation(io.swagger.v3.oas.annotations.media.Schema.class);
        Schema<?> originalSchema = schemaToBind;

        if (originalSchema.get$ref() != null) {
            Schema<?> schemaFromAnn = schemaFromAnnotation(context, element, elementType, schemaAnn);
            if (schemaFromAnn != null) {
                schemaToBind = schemaFromAnn;
            }
        }
        if (originalSchema.get$ref() == null && schemaAnn != null) {
            // Apply @Schema annotation only if not $ref since for $ref schemas
            // we already populated values from right @Schema annotation in previous steps
            schemaToBind = bindSchemaAnnotationValue(context, element, schemaToBind, schemaAnn, jsonViewClass);
            Optional<String> schemaName = schemaAnn.stringValue("name");
            if (schemaName.isPresent()) {
                schemaToBind.setName(schemaName.get());
            }
            elementType = schemaAnn
                .stringValue("implementation")
                .flatMap(context::getClassElement)
                .orElse(elementType);
        }
        AnnotationValue<io.swagger.v3.oas.annotations.media.ArraySchema> arraySchemaAnn = element.getAnnotation(io.swagger.v3.oas.annotations.media.ArraySchema.class);
        if (arraySchemaAnn != null) {
            schemaToBind = bindArraySchemaAnnotationValue(context, element, schemaToBind, arraySchemaAnn, jsonViewClass);
            Optional<String> schemaName = arraySchemaAnn.stringValue("name");
            if (schemaName.isPresent()) {
                schemaToBind.setName(schemaName.get());
            }
        }

//        Schema finalSchemaToBind = schemaToBind;
        processJavaxValidationAnnotations(element, elementType, schemaToBind);

        final ComposedSchema composedSchema;
        final Schema<?> topLevelSchema;
        if (originalSchema.get$ref() != null) {
            composedSchema = new ComposedSchema();
            topLevelSchema = composedSchema;
        } else {
            composedSchema = new ComposedSchema();
            topLevelSchema = schemaToBind;
        }

        boolean notOnlyRef = false;
        setSchemaDocumentation(element, topLevelSchema);
        if (StringUtils.isNotEmpty(topLevelSchema.getDescription())) {
            notOnlyRef = true;
        }
        if (element.isAnnotationPresent(Deprecated.class)) {
            topLevelSchema.setDeprecated(true);
            notOnlyRef = true;
        }
        final String defaultValue = element.getValue(Bindable.class, "defaultValue", String.class).orElse(null);
        if (defaultValue != null && schemaToBind.getDefault() == null) {
            setDefaultValueObject(schemaToBind, defaultValue, elementType, schemaToBind.getType(), schemaToBind.getFormat(), true, context);
            notOnlyRef = true;
        }
        // @Schema annotation takes priority over nullability annotations
        Boolean isSchemaNullable = element.booleanValue(io.swagger.v3.oas.annotations.media.Schema.class, "nullable").orElse(null);
        boolean isNullable = (isSchemaNullable == null && ElementUtils.isNullable(element)) || Boolean.TRUE.equals(isSchemaNullable);
        if (isNullable) {
            topLevelSchema.setNullable(true);
            notOnlyRef = true;
        }
        final String defaultJacksonValue = element.stringValue(JsonProperty.class, "defaultValue").orElse(null);
        if (defaultJacksonValue != null && schemaToBind.getDefault() == null) {
            setDefaultValueObject(topLevelSchema, defaultJacksonValue, elementType, schemaToBind.getType(), schemaToBind.getFormat(), false, context);
            notOnlyRef = true;
        }

        boolean addSchemaToBind = !SchemaUtils.isEmptySchema(schemaToBind);

        if (addSchemaToBind) {
            if (TYPE_OBJECT.equals(originalSchema.getType())) {
                if (composedSchema.getType() == null) {
                    composedSchema.setType(TYPE_OBJECT);
                }
                originalSchema.setType(null);
            }
            if (!SchemaUtils.isEmptySchema(originalSchema)) {
                composedSchema.addAllOfItem(originalSchema);
            }
        } else if (isNullable && CollectionUtils.isEmpty(composedSchema.getAllOf())) {
            composedSchema.addAllOfItem(originalSchema);
        }
        if (addSchemaToBind && !schemaToBind.equals(originalSchema)) {
            if (TYPE_OBJECT.equals(schemaToBind.getType())) {
                if (composedSchema.getType() == null) {
                    composedSchema.setType(TYPE_OBJECT);
                }
                originalSchema.setType(null);
            }
            composedSchema.addAllOfItem(schemaToBind);
        }

        if (!SchemaUtils.isEmptySchema(composedSchema)
            && ((CollectionUtils.isNotEmpty(composedSchema.getAllOf()) && composedSchema.getAllOf().size() > 1)
            || CollectionUtils.isNotEmpty(composedSchema.getOneOf())
            || CollectionUtils.isNotEmpty(composedSchema.getAnyOf())
            || notOnlyRef)) {
            return composedSchema;
        }
        if (CollectionUtils.isNotEmpty(composedSchema.getAllOf()) && composedSchema.getAllOf().size() == 1) {
            return composedSchema.getAllOf().get(0);
        }

        return originalSchema;
    }

    protected void processJavaxValidationAnnotations(Element element, ClassElement elementType, Schema<?> schemaToBind) {

        final boolean isIterableOrMap = elementType.isIterable() || elementType.isAssignable(Map.class);

        if (isIterableOrMap) {
            if (element.isAnnotationPresent("javax.validation.constraints.NotEmpty$List")
                || element.isAnnotationPresent("jakarta.validation.constraints.NotEmpty$List")) {
                schemaToBind.setMinItems(1);
            }

            element.findAnnotation("javax.validation.constraints.Size$List")
                .ifPresent(listAnn -> listAnn.getValue(AnnotationValue.class)
                    .ifPresent(ann -> ann.intValue("min")
                        .ifPresent(schemaToBind::setMinItems)));
            element.findAnnotation("jakarta.validation.constraints.Size$List")
                .ifPresent(listAnn -> listAnn.getValue(AnnotationValue.class)
                    .ifPresent(ann -> ann.intValue("min")
                        .ifPresent(schemaToBind::setMinItems)));

            element.findAnnotation("javax.validation.constraints.Size$List")
                .ifPresent(listAnn -> listAnn.getValue(AnnotationValue.class)
                    .ifPresent(ann -> ann.intValue("max")
                        .ifPresent(schemaToBind::setMaxItems)));
            element.findAnnotation("jakarta.validation.constraints.Size$List")
                .ifPresent(listAnn -> listAnn.getValue(AnnotationValue.class)
                    .ifPresent(ann -> ann.intValue("max")
                        .ifPresent(schemaToBind::setMaxItems)));

        } else {
            if (PrimitiveType.STRING.getCommonName().equals(schemaToBind.getType())) {
                if (element.isAnnotationPresent("javax.validation.constraints.NotEmpty$List")
                    || element.isAnnotationPresent("jakarta.validation.constraints.NotEmpty$List")
                    || element.isAnnotationPresent("javax.validation.constraints.NotBlank$List")
                    || element.isAnnotationPresent("jakarta.validation.constraints.NotBlank$List")) {
                    schemaToBind.setMinLength(1);
                }

                element.findAnnotation("javax.validation.constraints.Size$List")
                    .ifPresent(listAnn -> {
                        for (AnnotationValue<?> ann : listAnn.getAnnotations("value")) {
                            ann.intValue("min").ifPresent(schemaToBind::setMinLength);
                            ann.intValue("max").ifPresent(schemaToBind::setMaxLength);
                        }
                    });
                element.findAnnotation("jakarta.validation.constraints.Size$List")
                    .ifPresent(listAnn -> {
                        for (AnnotationValue<?> ann : listAnn.getAnnotations("value")) {
                            ann.intValue("min").ifPresent(schemaToBind::setMinLength);
                            ann.intValue("max").ifPresent(schemaToBind::setMaxLength);
                        }
                    });
            }

            if (element.isAnnotationPresent("javax.validation.constraints.Negative$List")
                || element.isAnnotationPresent("jakarta.validation.constraints.Negative$List")) {
                schemaToBind.setMaximum(BigDecimal.ZERO);
            }
            if (element.isAnnotationPresent("javax.validation.constraints.NegativeOrZero$List")
                || element.isAnnotationPresent("jakarta.validation.constraints.NegativeOrZero$List")) {
                schemaToBind.setMaximum(BigDecimal.ZERO);
            }
            if (element.isAnnotationPresent("javax.validation.constraints.Positive$List")
                || element.isAnnotationPresent("jakarta.validation.constraints.Positive$List")) {
                schemaToBind.setMinimum(BigDecimal.ZERO);
            }
            if (element.isAnnotationPresent("javax.validation.constraints.PositiveOrZero$List")
                || element.isAnnotationPresent("jakarta.validation.constraints.PositiveOrZero$List")) {
                schemaToBind.setMinimum(BigDecimal.ZERO);
            }

            element.findAnnotation("javax.validation.constraints.Min$List")
                .ifPresent(listAnn -> {
                    for (AnnotationValue<?> ann : listAnn.getAnnotations("value")) {
                        ann.getValue(BigDecimal.class)
                            .ifPresent(schemaToBind::setMinimum);
                    }
                });
            element.findAnnotation("jakarta.validation.constraints.Min$List")
                .ifPresent(listAnn -> {
                    for (AnnotationValue<?> ann : listAnn.getAnnotations("value")) {
                        ann.getValue(BigDecimal.class)
                            .ifPresent(schemaToBind::setMinimum);
                    }
                });

            element.findAnnotation("javax.validation.constraints.Max$List")
                .ifPresent(listAnn -> {
                    for (AnnotationValue<?> ann : listAnn.getAnnotations("value")) {
                        ann.getValue(BigDecimal.class)
                            .ifPresent(schemaToBind::setMaximum);
                    }
                });
            element.findAnnotation("jakarta.validation.constraints.Max$List")
                .ifPresent(listAnn -> {
                    for (AnnotationValue<?> ann : listAnn.getAnnotations("value")) {
                        ann.getValue(BigDecimal.class)
                            .ifPresent(schemaToBind::setMaximum);
                    }
                });

            element.findAnnotation("javax.validation.constraints.DecimalMin$List")
                .ifPresent(listAnn -> {
                    for (AnnotationValue<?> ann : listAnn.getAnnotations("value")) {
                        ann.getValue(BigDecimal.class)
                            .ifPresent(schemaToBind::setMinimum);
                    }
                });
            element.findAnnotation("jakarta.validation.constraints.DecimalMin$List")
                .ifPresent(listAnn -> {
                    for (AnnotationValue<?> ann : listAnn.getAnnotations("value")) {
                        ann.getValue(BigDecimal.class)
                            .ifPresent(schemaToBind::setMinimum);
                    }
                });

            element.findAnnotation("javax.validation.constraints.DecimalMax$List")
                .ifPresent(listAnn -> {
                    for (AnnotationValue<?> ann : listAnn.getAnnotations("value")) {
                        ann.getValue(BigDecimal.class)
                            .ifPresent(schemaToBind::setMaximum);
                    }
                });
            element.findAnnotation("jakarta.validation.constraints.DecimalMax$List")
                .ifPresent(listAnn -> {
                    for (AnnotationValue<?> ann : listAnn.getAnnotations("value")) {
                        ann.getValue(BigDecimal.class)
                            .ifPresent(schemaToBind::setMaximum);
                    }
                });

            element.findAnnotation("javax.validation.constraints.Email$List")
                .ifPresent(listAnn -> {
                    schemaToBind.setFormat(PrimitiveType.EMAIL.getCommonName());
                    for (AnnotationValue<?> ann : listAnn.getAnnotations("value")) {
                        ann.stringValue("regexp")
                            .ifPresent(schemaToBind::setPattern);
                    }
                });
            element.findAnnotation("jakarta.validation.constraints.Email$List")
                .ifPresent(listAnn -> {
                    schemaToBind.setFormat(PrimitiveType.EMAIL.getCommonName());
                    for (AnnotationValue<?> ann : listAnn.getAnnotations("value")) {
                        ann.stringValue("regexp")
                            .ifPresent(schemaToBind::setPattern);
                    }
                });

            element.findAnnotation("javax.validation.constraints.Pattern$List")
                .ifPresent(listAnn -> {
                    for (AnnotationValue<?> ann : listAnn.getAnnotations("value")) {
                        ann.stringValue("regexp")
                            .ifPresent(schemaToBind::setPattern);
                    }
                });
            element.findAnnotation("jakarta.validation.constraints.Pattern$List")
                .ifPresent(listAnn -> {
                    for (AnnotationValue<?> ann : listAnn.getAnnotations("value")) {
                        ann.stringValue("regexp")
                            .ifPresent(schemaToBind::setPattern);
                    }
                });

            element.getValue("io.micronaut.http.annotation.Part", String.class).ifPresent(schemaToBind::setName);
        }
    }

    Schema<?> schemaFromAnnotation(VisitorContext context, Element element, ClassElement type, AnnotationValue<io.swagger.v3.oas.annotations.media.Schema> schemaAnn) {
        if (schemaAnn == null) {
            return null;
        }

        var schemaToBind = new Schema<>();
        processShemaAnn(schemaToBind, context, element, type, schemaAnn);

        return schemaToBind;
    }

    void processShemaAnn(Schema<?> schemaToBind, VisitorContext context, Element element, ClassElement type, @NonNull AnnotationValue<io.swagger.v3.oas.annotations.media.Schema> schemaAnn) {

        Map<CharSequence, Object> annValues = schemaAnn.getValues();
        if (annValues.containsKey("description")) {
            schemaToBind.setDescription((String) annValues.get("description"));
        }
        if (annValues.containsKey("type")) {
            schemaToBind.setType((String) annValues.get("type"));
        }
        if (annValues.containsKey("format")) {
            schemaToBind.setFormat((String) annValues.get("format"));
        }
        if (annValues.containsKey("title")) {
            schemaToBind.setTitle((String) annValues.get("title"));
        }
        if (annValues.containsKey("minLength")) {
            schemaToBind.setMinLength((Integer) annValues.get("minLength"));
        }
        if (annValues.containsKey("maxLength")) {
            schemaToBind.setMaxLength((Integer) annValues.get("maxLength"));
        }
        if (annValues.containsKey("minProperties")) {
            schemaToBind.setMinProperties((Integer) annValues.get("minProperties"));
        }
        if (annValues.containsKey("maxProperties")) {
            schemaToBind.setMaxProperties((Integer) annValues.get("maxProperties"));
        }
        if (annValues.containsKey("pattern")) {
            schemaToBind.setPattern((String) annValues.get("pattern"));
        }

        String schemaMinimum = (String) annValues.get("minimum");
        if (NumberUtils.isCreatable(schemaMinimum)) {
            schemaToBind.setMinimum(new BigDecimal(schemaMinimum));
        }
        String schemaMaximum = (String) annValues.get("maximum");
        if (NumberUtils.isCreatable(schemaMaximum)) {
            schemaToBind.setMaximum(new BigDecimal(schemaMaximum));
        }
        Boolean schemaExclusiveMinimum = (Boolean) annValues.get("exclusiveMinimum");
        if (schemaExclusiveMinimum != null && schemaExclusiveMinimum) {
            schemaToBind.setExclusiveMinimum(true);
        }
        Boolean schemaExclusiveMaximum = (Boolean) annValues.get("exclusiveMaximum");
        if (schemaExclusiveMaximum != null && schemaExclusiveMaximum) {
            schemaToBind.setExclusiveMaximum(true);
        }
        Double schemaMultipleOf = (Double) annValues.get("multipleOf");
        if (schemaMultipleOf != null) {
            schemaToBind.setMultipleOf(BigDecimal.valueOf(schemaMultipleOf));
        }

        AnnotationValue<io.swagger.v3.oas.annotations.ExternalDocumentation> schemaExtDocs = (AnnotationValue<io.swagger.v3.oas.annotations.ExternalDocumentation>) annValues.get("externalDocs");
        ExternalDocumentation externalDocs = null;
        if (schemaExtDocs != null) {
            externalDocs = toValue(schemaExtDocs.getValues(), context, ExternalDocumentation.class, null).orElse(null);
        }
        if (externalDocs != null) {
            schemaToBind.setExternalDocs(externalDocs);
        }

        String schemaDefaultValue = (String) annValues.get("defaultValue");
        if (schemaDefaultValue != null) {
            setDefaultValueObject(schemaToBind, schemaDefaultValue, type, schemaToBind.getType(), schemaToBind.getFormat(), false, context);
        }
        String schemaExample = (String) annValues.get("example");
        if (StringUtils.isNotEmpty(schemaExample)) {
            try {
                schemaToBind.setExample(ConvertUtils.getConvertJsonMapper().readValue(schemaExample, Map.class));
            } catch (JsonProcessingException e) {
                schemaToBind.setExample(schemaExample);
            }
        }
        Boolean schemaDeprecated = (Boolean) annValues.get("deprecated");
        if (schemaDeprecated != null && schemaDeprecated) {
            schemaToBind.setDeprecated(true);
        }
        String accessModeStr = (String) annValues.get("accessMode");
        if (StringUtils.isNotEmpty(accessModeStr)) {
            AccessMode schemaAccessMode = AccessMode.valueOf(accessModeStr);
            if (schemaAccessMode != AccessMode.AUTO) {
                if (schemaAccessMode == AccessMode.READ_ONLY) {
                    schemaToBind.setReadOnly(true);
                    schemaToBind.setWriteOnly(null);
                } else if (schemaAccessMode == AccessMode.WRITE_ONLY) {
                    schemaToBind.setReadOnly(false);
                    schemaToBind.setWriteOnly(null);
                } else if (schemaAccessMode == AccessMode.READ_WRITE) {
                    schemaToBind.setReadOnly(null);
                    schemaToBind.setWriteOnly(null);
                }
            }
        }

        OpenAPI openAPI = Utils.resolveOpenApi(context);
        Components components = resolveComponents(openAPI);

        processClassValues(schemaToBind, annValues, Collections.emptyList(), context, null);

        String addProps = (String) annValues.get("additionalProperties");
        if (StringUtils.isNotEmpty(addProps)) {
            io.swagger.v3.oas.annotations.media.Schema.AdditionalPropertiesValue schemaAdditionalProperties =
                io.swagger.v3.oas.annotations.media.Schema.AdditionalPropertiesValue.valueOf(addProps);
            if (schemaAdditionalProperties == io.swagger.v3.oas.annotations.media.Schema.AdditionalPropertiesValue.TRUE) {
                schemaToBind.additionalProperties(true);
            } else if (schemaAdditionalProperties == io.swagger.v3.oas.annotations.media.Schema.AdditionalPropertiesValue.FALSE) {
                schemaToBind.additionalProperties(false);
            }
        }
    }

    private void setSchemaDocumentation(Element element, Schema<?> schemaToBind) {
        if (StringUtils.isEmpty(schemaToBind.getDescription())) {
            // First, find getter method javadoc
            String doc = element.getDocumentation().orElse(null);
            if (StringUtils.isEmpty(doc)) {
                // next, find field javadoc
                if (element instanceof MemberElement memberEl) {
                    List<FieldElement> fields = memberEl.getDeclaringType().getFields();
                    if (CollectionUtils.isNotEmpty(fields)) {
                        for (FieldElement field : fields) {
                            if (field.getName().equals(element.getName())) {
                                doc = field.getDocumentation().orElse(null);
                                break;
                            }
                        }
                    }
                }
            }
            if (doc != null) {
                JavadocDescription desc = Utils.getJavadocParser().parse(doc);
                if (StringUtils.hasText(desc.getMethodDescription())) {
                    schemaToBind.setDescription(desc.getMethodDescription());
                }
            }
        }
    }

    /**
     * Binds the schema for the given element.
     *
     * @param context The context
     * @param element The element
     * @param schemaToBind The schema to bind
     * @param schemaAnn The schema annotation
     * @param jsonViewClass Class from JsonView annotation
     *
     * @return The bound schema
     */
    protected Schema<?> bindSchemaAnnotationValue(VisitorContext context, Element element, Schema<?> schemaToBind,
                                               AnnotationValue<io.swagger.v3.oas.annotations.media.Schema> schemaAnn,
                                               @Nullable ClassElement jsonViewClass) {

        ClassElement classElement = ((TypedElement) element).getType();
        Pair<String, String> typeAndFormat;
        if (classElement.isIterable()) {
            typeAndFormat = Pair.of("array", null);
        } else if (classElement instanceof EnumElement enumEl) {
            typeAndFormat = ConvertUtils.checkEnumJsonValueType(context, enumEl, null, null);
        } else {
            typeAndFormat = ConvertUtils.getTypeAndFormatByClass(classElement.getName(), classElement.isArray());
        }

        JsonNode schemaJson = toJson(schemaAnn.getValues(), context, jsonViewClass);
        return doBindSchemaAnnotationValue(context, element, schemaToBind, schemaJson,
            schemaAnn.stringValue("type").orElse(typeAndFormat.getFirst()),
            schemaAnn.stringValue("format").orElse(typeAndFormat.getSecond()),
            schemaAnn, jsonViewClass);
    }

    private Schema<?> doBindSchemaAnnotationValue(VisitorContext context, Element element, Schema schemaToBind,
                                               JsonNode schemaJson, String elType, String elFormat, AnnotationValue<?> schemaAnn,
                                               @Nullable ClassElement jsonViewClass) {

        // need to set placeholders to set correct values to example field
        schemaJson = resolvePlaceholders(schemaJson, s -> expandProperties(s, getExpandableProperties(context), context));
        try {
            schemaToBind = ConvertUtils.getJsonMapper().readerForUpdating(schemaToBind).readValue(schemaJson);
        } catch (IOException e) {
            context.warn("Error reading Swagger Schema for element [" + element + "]: " + e.getMessage(), element);
        }

        String defaultValue = null;
        String[] allowableValues = null;
        if (schemaAnn != null) {
            defaultValue = schemaAnn.stringValue("defaultValue").orElse(null);
            allowableValues = schemaAnn.get("allowableValues", String[].class).orElse(null);
            Map<CharSequence, Object> annValues = schemaAnn.getValues();
            Map<CharSequence, Object> valueMap = toValueMap(annValues, context, jsonViewClass);
            bindSchemaIfNeccessary(context, schemaAnn, valueMap, jsonViewClass);
            processClassValues(schemaToBind, annValues, Collections.emptyList(), context, jsonViewClass);
        }

        if (elType == null && element != null) {
            ClassElement typeEl = ((TypedElement) element).getType();
            Pair<String, String> typeAndFormat;
            if (typeEl instanceof EnumElement enumEl) {
                typeAndFormat = ConvertUtils.checkEnumJsonValueType(context, enumEl, null, elFormat);
            } else {
                typeAndFormat = ConvertUtils.getTypeAndFormatByClass(typeEl.getName(), typeEl.isArray());
            }
            elType = typeAndFormat.getFirst();
            if (elFormat == null) {
                elFormat = typeAndFormat.getSecond();
            }
        }

        if (StringUtils.isNotEmpty(defaultValue)) {
            setDefaultValueObject(schemaToBind, defaultValue, element, elType, elFormat, false, context);
        }
        if (ArrayUtils.isNotEmpty(allowableValues)) {
            for (String allowableValue : allowableValues) {
                if (schemaToBind.getEnum() == null || !schemaToBind.getEnum().contains(allowableValue)) {
                    try {
                        schemaToBind.addEnumItemObject(ConvertUtils.normalizeValue(allowableValue, elType, elFormat, context));
                    } catch (IOException e) {
                        context.warn("Can't convert " + allowableValue + " to " + elType + ", format: " + elFormat + ": " + e.getMessage(), element);
                        schemaToBind.addEnumItemObject(allowableValue);
                    }
                }
            }
        }
        return schemaToBind;
    }

    /**
     * Binds the array schema for the given element.
     *
     * @param context The context
     * @param element The element
     * @param schemaToBind The schema to bind
     * @param schemaAnn The schema annotation
     * @param jsonViewClass Class from JsonView annotation
     *
     * @return The bound schema
     */
    protected Schema<?> bindArraySchemaAnnotationValue(VisitorContext context, Element element, Schema<?> schemaToBind,
                                                    AnnotationValue<io.swagger.v3.oas.annotations.media.ArraySchema> schemaAnn,
                                                    @Nullable ClassElement jsonViewClass) {
        JsonNode schemaJson = toJson(schemaAnn.getValues(), context, jsonViewClass);
        if (schemaJson.isObject()) {
            ObjectNode objNode = (ObjectNode) schemaJson;
            JsonNode arraySchema = objNode.remove("arraySchema");
            // flatten
            if (arraySchema != null && arraySchema.isObject()) {
                ((ObjectNode) arraySchema).remove("implementation");
                objNode.setAll((ObjectNode) arraySchema);
            }
            // remove schema that maps to 'items'
            JsonNode items = objNode.remove("schema");
            if (items != null && schemaToBind != null && schemaToBind.getType().equals("array") && schemaToBind.getItems() != null) {
                // if it has no $ref add properties, otherwise we are good
                if (schemaToBind.getItems().get$ref() == null) {
                    try {
                        schemaToBind.items(ConvertUtils.getJsonMapper().readerForUpdating(schemaToBind.getItems()).readValue(items));
                    } catch (IOException e) {
                        context.warn("Error reading Swagger Schema for element [" + element + "]: " + e.getMessage(), element);
                    }
                }
            }
        }

        String elType = schemaJson.has("type") ? schemaJson.get("type").textValue() : null;
        String elFormat = schemaJson.has("format") ? schemaJson.get("format").textValue() : null;
        return doBindSchemaAnnotationValue(context, element, schemaToBind, schemaJson, elType, elFormat, null, jsonViewClass);
    }

    private Map<String, Object> annotationValueArrayToSubmap(Object[] a, String classifier, VisitorContext context, @Nullable ClassElement jsonViewClass) {
        Map<String, Object> mediaTypes = new LinkedHashMap<>();
        for (Object o : a) {
            AnnotationValue<?> sv = (AnnotationValue<?>) o;
            String name = sv.stringValue(classifier).orElse(null);
            if (name == null && classifier.equals("mediaType")) {
                name = MediaType.APPLICATION_JSON;
            }
            if (name != null) {
                Map<CharSequence, Object> map = toValueMap(sv.getValues(), context, jsonViewClass);
                mediaTypes.put(name, map);
            }
        }
        return mediaTypes;
    }

    private void schemaToValueMap(Map<CharSequence, Object> valueMap, Schema<?> schema) {
        if (schema != null) {
            final BeanMap<Schema> beanMap = BeanMap.of(schema);
            for (Map.Entry<String, Object> e : beanMap.entrySet()) {
                final Object v = e.getValue();
                if (v != null) {
                    valueMap.put(e.getKey(), v);
                }
            }
            if (schema.get$ref() != null) {
                valueMap.put("$ref", schema.get$ref());
            }
        }
    }

    private void bindSchemaIfNeccessary(VisitorContext context, AnnotationValue<?> av, Map<CharSequence, Object> valueMap, @Nullable ClassElement jsonViewClass) {
        final Optional<String> impl = av.stringValue("implementation");
        final Optional<String> not = av.stringValue("not");
        final Optional<String> schema = av.stringValue("schema");
        final Optional<String[]> anyOf = av.get("anyOf", Argument.of(String[].class));
        final Optional<String[]> oneOf = av.get("oneOf", Argument.of(String[].class));
        final Optional<String[]> allOf = av.get("allOf", Argument.of(String[].class));
        // remap keys.
        Object o = valueMap.remove("defaultValue");
        if (o != null) {
            valueMap.put("default", o);
        }
        o = valueMap.remove("allowableValues");
        if (o != null) {
            valueMap.put("enum", o);
        }
        boolean isSchema = io.swagger.v3.oas.annotations.media.Schema.class.getName().equals(av.getAnnotationName());
        if (isSchema) {
            if (impl.isPresent()) {
                final String className = impl.get();
                bindSchemaForClassName(context, valueMap, className, jsonViewClass);
            }
            if (not.isPresent()) {
                final Schema<?> schemaNot = resolveSchema(null, context.getClassElement(not.get()).get(), context, Collections.emptyList(), jsonViewClass);
                Map<CharSequence, Object> schemaMap = new HashMap<>();
                schemaToValueMap(schemaMap, schemaNot);
                valueMap.put("not", schemaMap);
            }
            anyOf.ifPresent(anyOfList -> bindSchemaForComposite(context, valueMap, anyOfList, "anyOf", jsonViewClass));
            oneOf.ifPresent(oneOfList -> bindSchemaForComposite(context, valueMap, oneOfList, "oneOf", jsonViewClass));
            allOf.ifPresent(allOfList -> bindSchemaForComposite(context, valueMap, allOfList, "allOf", jsonViewClass));
        }
        if (DiscriminatorMapping.class.getName().equals(av.getAnnotationName()) && schema.isPresent()) {
            final String className = schema.get();
            bindSchemaForClassName(context, valueMap, className, jsonViewClass);
        }
    }

    private void bindSchemaForComposite(VisitorContext context, Map<CharSequence, Object> valueMap, String[] classNames, String key, @Nullable ClassElement jsonViewClass) {
        final List<Map<CharSequence, Object>> namesToSchemas = Arrays.stream(classNames).map(className -> {
            final Optional<ClassElement> classElement = context.getClassElement(className);
            Map<CharSequence, Object> schemaMap = new HashMap<>();
            if (classElement.isPresent()) {
                final Schema<?> schema = resolveSchema(null, classElement.get(), context, Collections.emptyList(), jsonViewClass);
                schemaToValueMap(schemaMap, schema);
            }
            return schemaMap;
        }).collect(Collectors.toList());
        valueMap.put(key, namesToSchemas);
    }

    private void bindSchemaForClassName(VisitorContext context, Map<CharSequence, Object> valueMap, String className, @Nullable ClassElement jsonViewClass) {
        final Optional<ClassElement> classElement = context.getClassElement(className);
        if (classElement.isPresent()) {
            final Schema<?> schema = resolveSchema(null, classElement.get(), context, Collections.emptyList(), jsonViewClass);
            schemaToValueMap(valueMap, schema);
        }
    }

    private void checkAllOf(Schema<Object> composedSchema) {
        if (composedSchema == null || CollectionUtils.isEmpty(composedSchema.getAllOf()) || CollectionUtils.isEmpty(composedSchema.getProperties())) {
            return;
        }
        if (composedSchema.getType() == null) {
            composedSchema.setType(TYPE_OBJECT);
        }
        // put all properties as siblings of allOf
        Schema<?> propSchema = new Schema<>();
        propSchema.properties(composedSchema.getProperties());
        propSchema.setDescription(composedSchema.getDescription());
        propSchema.setRequired(composedSchema.getRequired());
        propSchema.setType(null);
        composedSchema.setProperties(null);
        composedSchema.setDescription(null);
        composedSchema.setRequired(null);
        composedSchema.addAllOfItem(propSchema);
    }

    private Schema<?> getSchemaDefinition(OpenAPI openAPI,
                                       VisitorContext context,
                                       ClassElement type,
                                       Map<String, ClassElement> typeArgs,
                                       @Nullable Element definingElement,
                                       List<MediaType> mediaTypes,
                                       @Nullable ClassElement jsonViewClass
                                       ) {

        // Here we need to skip Schema nnotation on field level, because with micronaut 3.x method getDeclaredAnnotation
        // returned always null and found Schema annotation only on getters and setters
        AnnotationValue<io.swagger.v3.oas.annotations.media.Schema> schemaValue = null;
        if (definingElement != null) {
            if (definingElement instanceof PropertyElement propertyEl) {
                var getterOpt = propertyEl.getReadMethod();
                if (getterOpt.isPresent()) {
                    schemaValue = getterOpt.get().getDeclaredAnnotation(io.swagger.v3.oas.annotations.media.Schema.class);
                }
                if (schemaValue == null) {
                    var setterOpt = propertyEl.getWriteMethod();
                    if (setterOpt.isPresent()) {
                        schemaValue = setterOpt.get().getDeclaredAnnotation(io.swagger.v3.oas.annotations.media.Schema.class);
                    }
                }
            } else {
                schemaValue = definingElement.getDeclaredAnnotation(io.swagger.v3.oas.annotations.media.Schema.class);
            }
        }
        if (schemaValue == null) {
            schemaValue = type.getDeclaredAnnotation(io.swagger.v3.oas.annotations.media.Schema.class);
        }

        Schema schema;
        Map<String, Schema> schemas = SchemaUtils.resolveSchemas(openAPI);
        if (schemaValue == null) {
            final boolean isBasicType = ClassUtils.isJavaBasicType(type.getName());
            final PrimitiveType primitiveType;
            if (isBasicType) {
                primitiveType = ClassUtils.forName(type.getName(), getClass().getClassLoader()).map(PrimitiveType::fromType).orElse(null);
            } else {
                primitiveType = null;
            }
            if (primitiveType == null) {
                String schemaName = computeDefaultSchemaName(definingElement, type, typeArgs, context, jsonViewClass);
                schema = schemas.get(schemaName);
                JavadocDescription javadoc = Utils.getJavadocParser().parse(type.getDocumentation().orElse(null));
                if (schema == null) {

                    if (type instanceof EnumElement enumEl) {
                        schema = new Schema<>();
                        schema.setName(schemaName);
                        if (javadoc != null && StringUtils.hasText(javadoc.getMethodDescription())) {
                            schema.setDescription(javadoc.getMethodDescription());
                        }
                        schemas.put(schemaName, schema);

                        Pair<String, String> typeAndFormat = ConvertUtils.checkEnumJsonValueType(context, enumEl, schema.getType(), schema.getFormat());
                        schema.setType(typeAndFormat.getFirst());
                        schema.setFormat(typeAndFormat.getSecond());
                        if (CollectionUtils.isEmpty(schema.getEnum())) {
                            schema.setEnum(getEnumValues(enumEl, schema.getType(), schema.getFormat(), context));
                        }
                    } else {
                        Schema<?> schemaWithSuperTypes = processSuperTypes(null, schemaName, type, definingElement, openAPI, mediaTypes, schemas, context, jsonViewClass);
                        if (schemaWithSuperTypes != null) {
                            schema = schemaWithSuperTypes;
                        }
                        if (schema != null && javadoc != null && StringUtils.hasText(javadoc.getMethodDescription())) {
                            schema.setDescription(javadoc.getMethodDescription());
                        }

                        populateSchemaProperties(openAPI, context, type, typeArgs, schema, mediaTypes, javadoc, jsonViewClass);
                        checkAllOf(schema);
                    }
                }
            } else {
                return primitiveType.createProperty();
            }
        } else {
            String schemaName = schemaValue.stringValue("name")
                .orElse(computeDefaultSchemaName(definingElement, type, typeArgs, context, jsonViewClass));
            schema = schemas.get(schemaName);
            if (schema == null) {
                if (inProgressSchemas.contains(schemaName)) {
                    // Break recursion
                    return new Schema<>().$ref(SchemaUtils.schemaRef(schemaName));
                }
                inProgressSchemas.add(schemaName);
                try {
                    schema = readSchema(schemaValue, openAPI, context, type, typeArgs, mediaTypes, jsonViewClass);
                    AnnotationValue<io.swagger.v3.oas.annotations.media.Schema> typeSchema = type.getDeclaredAnnotation(io.swagger.v3.oas.annotations.media.Schema.class);
                    if (typeSchema != null) {
                        Schema<?> originalTypeSchema = readSchema(typeSchema, openAPI, context, type, typeArgs, mediaTypes, jsonViewClass);
                        if (originalTypeSchema != null && schema != null) {
                            if (StringUtils.isNotEmpty(originalTypeSchema.getDescription())) {
                                schema.setDescription(originalTypeSchema.getDescription());
                            }
                            schema.setNullable(originalTypeSchema.getNullable());
                            schema.setRequired(originalTypeSchema.getRequired());
                        }
                    }

                    if (schema != null) {
                        processSuperTypes(schema, schemaName, type, definingElement, openAPI, mediaTypes, schemas, context, jsonViewClass);
                    }
                } catch (JsonProcessingException e) {
                    context.warn("Error reading Swagger Parameter for element [" + type + "]: " + e.getMessage(), type);
                } finally {
                    inProgressSchemas.remove(schemaName);
                }
            }
        }
        if (schema != null) {
            AnnotationValue<io.swagger.v3.oas.annotations.ExternalDocumentation> externalDocsValue = type.getDeclaredAnnotation(io.swagger.v3.oas.annotations.ExternalDocumentation.class);
            ExternalDocumentation externalDocs = null;
            if (externalDocsValue != null) {
                externalDocs = toValue(externalDocsValue.getValues(), context, ExternalDocumentation.class, null).orElse(null);
            }
            if (externalDocs != null) {
                schema.setExternalDocs(externalDocs);
            }
            setSchemaDocumentation(type, schema);
            var schemaRef = new Schema<>();
            schemaRef.set$ref(SchemaUtils.schemaRef(schema.getName()));
            if (definingElement instanceof ClassElement classEl && classEl.isIterable()) {
                schemaRef.setDescription(schema.getDescription());
            }
            return schemaRef;
        }
        return null;
    }

    private Schema<?> processSuperTypes(Schema<?> schema,
                                     String schemaName,
                                     ClassElement type, @Nullable Element definingElement,
                                     OpenAPI openAPI,
                                     List<MediaType> mediaTypes,
                                     Map<String, Schema> schemas,
                                     VisitorContext context,
                                     @Nullable ClassElement jsonViewClass) {

        if (type.getName().equals(Object.class.getName())) {
            return null;
        }

        ClassElement classElement = ((TypedElement) type).getType();
        List<ClassElement> superTypes = new ArrayList<>();
        Collection<ClassElement> parentInterfaces = classElement.getInterfaces();
        if (classElement.isInterface() && !parentInterfaces.isEmpty()) {
            for (ClassElement parentInterface : parentInterfaces) {
                if (ClassUtils.isJavaLangType(parentInterface.getName())
                    || parentInterface.getBeanProperties().isEmpty()) {
                    continue;
                }
                superTypes.add(parentInterface);
            }
        } else {
            classElement.getSuperType().ifPresent(superTypes::add);
        }
        if (!type.isRecord() && !superTypes.isEmpty()) {
            // skip if it is Enum or Object super class
            String firstSuperTypeName = superTypes.get(0).getName();
            if (superTypes.size() == 1
                && (firstSuperTypeName.equals(Enum.class.getName()) || firstSuperTypeName.equals(Object.class.getName()))) {
                schema.setName(schemaName);
                schemas.put(schemaName, schema);

                return null;
            }

            if (schema == null) {
                schema = new ComposedSchema();
                schema.setType(TYPE_OBJECT);
            }
            for (ClassElement sType : superTypes) {
                Map<String, ClassElement> sTypeArgs = sType.getTypeArguments();
                ClassElement customStype = OpenApiApplicationVisitor.getCustomSchema(sType.getName(), sTypeArgs, context);
                if (customStype != null) {
                    sType = customStype;
                }
                readAllInterfaces(openAPI, context, definingElement, mediaTypes, schema, sType, schemas, sTypeArgs, jsonViewClass);
            }
        } else {
            if (schema == null) {
                schema = new Schema<>();
                schema.setType(TYPE_OBJECT);
            }
        }

        schema.setName(schemaName);
        schemas.put(schemaName, schema);

        return schema;
    }

    @SuppressWarnings("java:S3655") // false positive
    private void readAllInterfaces(OpenAPI openAPI, VisitorContext context, @Nullable Element definingElement, List<MediaType> mediaTypes,
                                   Schema<?> schema, ClassElement superType, Map<String, Schema> schemas, Map<String, ClassElement> superTypeArgs,
                                   @Nullable ClassElement jsonViewClass) {
        String parentSchemaName = superType.stringValue(io.swagger.v3.oas.annotations.media.Schema.class, "name")
            .orElse(computeDefaultSchemaName(definingElement, superType, superTypeArgs, context, jsonViewClass));

        if (schemas.get(parentSchemaName) != null
            || getSchemaDefinition(openAPI, context, superType, superTypeArgs, null, mediaTypes, jsonViewClass) != null) {
            var parentSchema = new Schema<>();
            parentSchema.set$ref(SchemaUtils.schemaRef(parentSchemaName));
            if (schema.getAllOf() == null || !schema.getAllOf().contains(parentSchema)) {
                schema.addAllOfItem(parentSchema);
            }
        }
        if (superType.isInterface()) {
            for (ClassElement interfaceElement : superType.getInterfaces()) {
                if (ClassUtils.isJavaLangType(interfaceElement.getName())
                    || interfaceElement.getBeanProperties().isEmpty()) {
                    continue;
                }

                Map<String, ClassElement> interfaceTypeArgs = interfaceElement.getTypeArguments();
                ClassElement customInterfaceType = OpenApiApplicationVisitor.getCustomSchema(interfaceElement.getName(), interfaceTypeArgs, context);
                if (customInterfaceType != null) {
                    interfaceElement = customInterfaceType;
                }

                readAllInterfaces(openAPI, context, definingElement, mediaTypes, schema, interfaceElement, schemas, interfaceTypeArgs, jsonViewClass);
            }
        } else if (superType.getSuperType().isPresent()) {
            ClassElement superSuperType = superType.getSuperType().get();
            Map<String, ClassElement> superSuperTypeArgs = superSuperType.getTypeArguments();
            ClassElement customSuperSuperType = OpenApiApplicationVisitor.getCustomSchema(superSuperType.getName(), superSuperTypeArgs, context);
            if (customSuperSuperType != null) {
                superSuperType = customSuperSuperType;
            }
            readAllInterfaces(openAPI, context, definingElement, mediaTypes, schema, superSuperType, schemas, superSuperTypeArgs, jsonViewClass);
        }
    }

    private void processClassValues(Schema<?> schemaToBind, Map<CharSequence, Object> annValues, List<MediaType> mediaTypes, VisitorContext context, @Nullable ClassElement jsonViewClass) {
        OpenAPI openAPI = Utils.resolveOpenApi(context);
        final AnnotationClassValue<?> not = (AnnotationClassValue<?>) annValues.get("not");
        if (not != null) {
            final Schema<?> schemaNot = resolveSchema(null, context.getClassElement(not.getName()).get(), context, Collections.emptyList(), jsonViewClass);
            schemaToBind.setNot(schemaNot);
        }
        final AnnotationClassValue<?>[] allOf = (AnnotationClassValue<?>[]) annValues.get("allOf");
        if (ArrayUtils.isNotEmpty(allOf)) {
            List<Schema<?>> schemaList = namesToSchemas(openAPI, context, allOf, mediaTypes, jsonViewClass);
            for (Schema<?> s : schemaList) {
                if (TYPE_OBJECT.equals(s.getType())) {
                    if (schemaToBind.getType() == null) {
                        schemaToBind.setType(TYPE_OBJECT);
                    }
                    s.setType(null);
                }
                if (schemaToBind.getAllOf() == null || !schemaToBind.getAllOf().contains(s)) {
                    schemaToBind.addAllOfItem(s);
                }
            }
        }
        final AnnotationClassValue<?>[] anyOf = (AnnotationClassValue<?>[]) annValues.get("anyOf");
        if (ArrayUtils.isNotEmpty(anyOf)) {
            List<Schema<?>> schemaList = namesToSchemas(openAPI, context, anyOf, mediaTypes, jsonViewClass);
            for (Schema<?> s : schemaList) {
                if (TYPE_OBJECT.equals(s.getType())) {
                    if (schemaToBind.getType() == null) {
                        schemaToBind.setType(TYPE_OBJECT);
                    }
                    s.setType(null);
                }
                if (schemaToBind.getAnyOf() == null || !schemaToBind.getAnyOf().contains(s)) {
                    schemaToBind.addAnyOfItem(s);
                }
            }
        }
        final AnnotationClassValue<?>[] oneOf = (AnnotationClassValue<?>[]) annValues.get("oneOf");
        if (ArrayUtils.isNotEmpty(oneOf)) {
            List<Schema<?>> schemaList = namesToSchemas(openAPI, context, oneOf, mediaTypes, jsonViewClass);
            for (Schema<?> s : schemaList) {
                if (TYPE_OBJECT.equals(s.getType())) {
                    if (schemaToBind.getType() == null) {
                        schemaToBind.setType(TYPE_OBJECT);
                    }
                    s.setType(null);
                }
                if (schemaToBind.getOneOf() == null || !schemaToBind.getOneOf().contains(s)) {
                    schemaToBind.addOneOfItem(s);
                }
            }
        }

    }

    /**
     * Reads schema.
     *
     * @param schemaValue annotation value
     * @param openAPI The OpenApi
     * @param context The VisitorContext
     * @param type type element
     * @param typeArgs type arguments
     * @param mediaTypes The media types of schema
     * @param jsonViewClass Class from JsonView annotation
     *
     * @return New schema instance
     *
     * @throws JsonProcessingException when Json parsing fails
     */
    @SuppressWarnings("java:S3776")
    protected Schema<?> readSchema(AnnotationValue<io.swagger.v3.oas.annotations.media.Schema> schemaValue, OpenAPI openAPI, VisitorContext context,
                                @Nullable Element type, Map<String, ClassElement> typeArgs, List<MediaType> mediaTypes,
                                @Nullable ClassElement jsonViewClass) throws JsonProcessingException {
        Map<CharSequence, Object> values = schemaValue.getValues()
            .entrySet()
            .stream()
            .collect(toMap(e -> e.getKey().equals("requiredProperties") ? "required" : e.getKey(), Map.Entry::getValue));
        Optional<Schema> schemaOpt = toValue(values, context, Schema.class, jsonViewClass);
        if (schemaOpt.isEmpty()) {
            return null;
        }
        var schema = schemaOpt.get();

        String elType = (String) values.get("type");
        String elFormat = (String) values.get("format");
        if (elType == null && type instanceof TypedElement typedType) {
            Pair<String, String> typeAndFormat;
            if (typedType instanceof EnumElement enumEl) {
                typeAndFormat = ConvertUtils.checkEnumJsonValueType(context, enumEl, null, elFormat);
            } else {
                typeAndFormat = ConvertUtils.getTypeAndFormatByClass(typedType.getName(), typedType.isArray());
            }
            elType = typeAndFormat.getFirst();
            if (elFormat == null) {
                elFormat = typeAndFormat.getSecond();
            }
        }

        if (values.containsKey("allowableValues")) {
            String[] allowableValues = (String[]) values.get("allowableValues");
            if (ArrayUtils.isNotEmpty(allowableValues)) {
                for (String allowableValue : allowableValues) {
                    if (schema.getEnum() == null || !schema.getEnum().contains(allowableValue)) {
                        try {
                            schema.addEnumItemObject(ConvertUtils.normalizeValue(allowableValue, elType, elFormat, context));
                        } catch (IOException e) {
                            context.warn("Can't convert " + allowableValue + " to " + elType + ": " + e.getMessage(), type);
                            schema.addEnumItemObject(allowableValue);
                        }
                    }
                }
            }
        }
        String defaultValue = schemaValue.stringValue("defaultValue").orElse(null);
        setDefaultValueObject(schema, defaultValue, type, elType, elFormat, false, context);

        processClassValues(schema, values, mediaTypes, context, jsonViewClass);

        if (schema.getType() == null) {
            schema.setType(elType);
        }
        if (schema.getFormat() == null) {
            schema.setFormat(elFormat);
        }
        if (type instanceof EnumElement enumEl) {
            if (CollectionUtils.isEmpty(schema.getEnum())) {
                schema.setEnum(getEnumValues(enumEl, schema.getType(), elFormat, context));
            }
        } else {
            JavadocDescription javadoc = Utils.getJavadocParser().parse(type.getDescription());
            populateSchemaProperties(openAPI, context, type, typeArgs, schema, mediaTypes, javadoc, jsonViewClass);
            checkAllOf(schema);
        }
        return schema;
    }

    private List<Object> getEnumValues(EnumElement type, String schemaType, String schemaFormat, VisitorContext context) {
        List<Object> enumValues = new ArrayList<>();
        for (EnumConstantElement element : type.elements()) {

            AnnotationValue<io.swagger.v3.oas.annotations.media.Schema> schemaAnn = element.getAnnotation(io.swagger.v3.oas.annotations.media.Schema.class);
            boolean isHidden = schemaAnn != null && schemaAnn.booleanValue("hidden").orElse(false);

            if (isHidden
                || element.isAnnotationPresent(Hidden.class)
                || element.isAnnotationPresent(JsonIgnore.class)) {
                continue;
            }
            AnnotationValue<JsonProperty> jsonProperty = element.getAnnotation(JsonProperty.class);
            String jacksonValue = jsonProperty != null ? jsonProperty.stringValue("value").orElse(null) : null;
            if (StringUtils.hasText(jacksonValue)) {
                try {
                    enumValues.add(ConvertUtils.normalizeValue(jacksonValue, schemaType, schemaFormat, context));
                } catch (JsonProcessingException e) {
                    context.warn("Error converting jacksonValue " + jacksonValue + " : to " + type + ": " + e.getMessage(), element);
                    enumValues.add(element.getSimpleName());
                }
            } else {
                enumValues.add(element.getSimpleName());
            }
        }
        return enumValues;
    }

    private List<Schema<?>> namesToSchemas(OpenAPI openAPI, VisitorContext context, AnnotationClassValue<?>[] names, List<MediaType> mediaTypes, @Nullable ClassElement jsonViewClass) {
        return Arrays.stream(names)
            .flatMap((Function<AnnotationClassValue<?>, Stream<Schema<?>>>) classAnn -> {
                final Optional<ClassElement> classElementOpt = context.getClassElement(classAnn.getName());
                if (classElementOpt.isPresent()) {
                    ClassElement classElement = classElementOpt.get();
                    Map<String, ClassElement> classElementTypeArgs = classElement.getTypeArguments();
                    ClassElement customClassElement = OpenApiApplicationVisitor.getCustomSchema(classElement.getName(), classElementTypeArgs, context);
                    if (customClassElement != null) {
                        classElement = customClassElement;
                    }
                    final Schema<?> schemaDefinition = getSchemaDefinition(openAPI, context, classElement, classElementTypeArgs, null, mediaTypes, jsonViewClass);
                    if (schemaDefinition != null) {
                        return Stream.of(schemaDefinition);
                    }
                }

                return Stream.empty();
            }).collect(Collectors.toList());
    }

    private String computeDefaultSchemaName(Element definingElement, Element type, Map<String, ClassElement> typeArgs, VisitorContext context,
                                            @Nullable ClassElement jsonViewClass) {

        String jsonViewPostfix = StringUtils.EMPTY_STRING;
        if (jsonViewClass != null) {
            String jsonViewClassName = jsonViewClass.getName();
            jsonViewClassName = jsonViewClassName.replaceAll("\\$", ".");
            jsonViewPostfix = "_" + (jsonViewClassName.contains(".") ? jsonViewClassName.substring(jsonViewClassName.lastIndexOf('.') + 1) : jsonViewClassName);
        }

        final String metaAnnName = definingElement == null ? null : definingElement.getAnnotationNameByStereotype(io.swagger.v3.oas.annotations.media.Schema.class).orElse(null);
        if (metaAnnName != null && !io.swagger.v3.oas.annotations.media.Schema.class.getName().equals(metaAnnName)) {
            return NameUtils.getSimpleName(metaAnnName) + jsonViewPostfix;
        }
        String packageName;
        String resultSchemaName;
        if (type instanceof TypedElement typedEl && !(type instanceof EnumElement)) {
            ClassElement typeType = typedEl.getType();
            packageName = typeType.getPackageName();
            if (CollectionUtils.isNotEmpty(typeType.getTypeArguments())) {
                resultSchemaName = computeNameWithGenerics(typeType, typeArgs, context);
            } else {
                resultSchemaName = computeNameWithGenerics(typeType, Collections.emptyMap(), context);
            }
        } else {
            resultSchemaName = type.getSimpleName();
            packageName = NameUtils.getPackageName(type.getName());
        }

        OpenApiApplicationVisitor.SchemaDecorator schemaDecorator = OpenApiApplicationVisitor.getSchemaDecoration(packageName, context);
        resultSchemaName = resultSchemaName.replaceAll("\\$", ".") + jsonViewPostfix;
        if (schemaDecorator != null) {
            resultSchemaName = (StringUtils.hasText(schemaDecorator.getPrefix()) ? schemaDecorator.getPrefix() : StringUtils.EMPTY_STRING)
                + resultSchemaName
                + (StringUtils.hasText(schemaDecorator.getPostfix()) ? schemaDecorator.getPostfix() : StringUtils.EMPTY_STRING);
        }
        String fullClassNameWithGenerics = packageName + '.' + resultSchemaName;

        // Check if the class exists in other packages. If so, you need to add a suffix,
        // because there are two classes in different packages, but with the same class name.
        String storedClassName = schemaNameToClassNameMap.get(resultSchemaName);
        if (storedClassName != null && !storedClassName.equals(fullClassNameWithGenerics)) {
            int index = shemaNameSuffixCounterMap.getOrDefault(resultSchemaName, 0);
            index++;
            shemaNameSuffixCounterMap.put(resultSchemaName, index);
            resultSchemaName += "_" + index;
        }
        schemaNameToClassNameMap.put(resultSchemaName, fullClassNameWithGenerics);

        return resultSchemaName;
    }

    private String computeNameWithGenerics(ClassElement classElement, Map<String, ClassElement> typeArgs, VisitorContext context) {
        StringBuilder builder = new StringBuilder(classElement.getSimpleName());
        computeNameWithGenerics(classElement, builder, new HashSet<>(), typeArgs, context);
        return builder.toString();
    }

    private void computeNameWithGenerics(ClassElement classElement, StringBuilder builder, Set<String> computed, Map<String, ClassElement> typeArgs, VisitorContext context) {
        computed.add(classElement.getName());
        final Iterator<ClassElement> i = typeArgs.values().iterator();
        if (i.hasNext()) {

            builder.append('_');
            while (i.hasNext()) {
                ClassElement ce = i.next();
                builder.append(ce.getSimpleName());
                Map<String, ClassElement> ceTypeArgs = ce.getTypeArguments();
                ClassElement customElement = OpenApiApplicationVisitor.getCustomSchema(ce.getName(), ceTypeArgs, context);
                if (customElement != null) {
                    ce = customElement;
                }
                if (!computed.contains(ce.getName())) {
                    computeNameWithGenerics(ce, builder, computed, ceTypeArgs, context);
                }
                if (i.hasNext()) {
                    builder.append('.');
                }
            }
            builder.append('_');
        }
    }

    /**
     * Returns true if classElement is a JavaClassElement.
     *
     * @param classElement A ClassElement.
     * @param context The context.
     *
     * @return true if classElement is a JavaClassElement.
     */
    static boolean isJavaElement(ClassElement classElement, VisitorContext context) {
        return classElement != null &&
            "io.micronaut.annotation.processing.visitor.JavaClassElement".equals(classElement.getClass().getName()) &&
            "io.micronaut.annotation.processing.visitor.JavaVisitorContext".equals(context.getClass().getName());
    }

    private void populateSchemaProperties(OpenAPI openAPI, VisitorContext context, Element type, Map<String, ClassElement> typeArgs, Schema<?> schema,
                                          List<MediaType> mediaTypes, JavadocDescription classJavadoc, @Nullable ClassElement jsonViewClass) {
        ClassElement classElement = null;
        if (type instanceof ClassElement classEl) {
            classElement = classEl;
        } else if (type instanceof TypedElement typedEl) {
            classElement = typedEl.getType();
        }

        if (classElement != null) {
            List<PropertyElement> beanProperties;
            try {
                beanProperties = classElement.getBeanProperties().stream()
                        .filter(p -> !"groovy.lang.MetaClass".equals(p.getType().getName()))
                        .toList();
            } catch (Exception e) {
                context.warn("Error with getting properties for class " + classElement.getName() + ": " + e + "\n" + Utils.printStackTrace(e), classElement);
                // Workaround for https://github.com/micronaut-projects/micronaut-openapi/issues/313
                beanProperties = Collections.emptyList();
            }
            processPropertyElements(openAPI, context, type, typeArgs, schema, beanProperties, mediaTypes, classJavadoc, jsonViewClass);

            String visibilityLevelProp = getConfigurationProperty(MICRONAUT_OPENAPI_FIELD_VISIBILITY_LEVEL, context);
            VisibilityLevel visibilityLevel = VisibilityLevel.PUBLIC;
            if (StringUtils.hasText(visibilityLevelProp)) {
                try {
                    visibilityLevel = VisibilityLevel.valueOf(visibilityLevelProp.toUpperCase());
                } catch (Exception e) {
                    throw new IllegalStateException("Wrong value for visibility level property: " + getConfigurationProperty(MICRONAUT_OPENAPI_FIELD_VISIBILITY_LEVEL, context));
                }
            }

            final List<FieldElement> publicFields = new ArrayList<>();

            for (FieldElement field : classElement.getFields()) {
                if (field.isStatic()) {
                    continue;
                }
                if (visibilityLevel == VisibilityLevel.PUBLIC
                    && !field.isPublic()) {
                    continue;
                } else if (visibilityLevel == VisibilityLevel.PROTECTED
                    && (!field.isPublic() && !field.isProtected())) {
                    continue;
                } else if (visibilityLevel == VisibilityLevel.PACKAGE
                    && (!field.isPublic() && !field.isProtected() && !field.isPackagePrivate())) {
                    continue;
                }
                boolean alreadyProcessed = false;
                for (PropertyElement prop : beanProperties) {
                    if (prop.getName().equals(field.getName())) {
                        alreadyProcessed = true;
                        break;
                    }
                }
                if (alreadyProcessed) {
                    continue;
                }
                publicFields.add(field);
            }

            processPropertyElements(openAPI, context, type, typeArgs, schema, publicFields, mediaTypes, classJavadoc, jsonViewClass);
        }
    }

    @SuppressWarnings("java:S3776")
    private void processPropertyElements(OpenAPI openAPI, VisitorContext context, Element type, Map<String, ClassElement> typeArgs, Schema<?> schema,
                                         List<? extends TypedElement> publicFields, List<MediaType> mediaTypes, JavadocDescription classJavadoc,
                                         @Nullable ClassElement jsonViewClass) {

        ClassElement classElement = null;
        if (type instanceof ClassElement classEl) {
            classElement = classEl;
        } else if (type instanceof TypedElement typedEl) {
            classElement = typedEl.getType();
        }

        boolean withJsonView = jsonViewClass != null;
        String[] classLvlJsonViewClasses = null;
        if (withJsonView && classElement != null) {
            classLvlJsonViewClasses = classElement.getAnnotationMetadata().stringValues(JsonView.class);
        }

        for (TypedElement publicField : publicFields) {
            boolean isHidden = publicField.getAnnotationMetadata().booleanValue(io.swagger.v3.oas.annotations.media.Schema.class, "hidden").orElse(false);
            AnnotationValue<JsonAnySetter> jsonAnySetterAnn = publicField.getAnnotation(JsonAnySetter.class);
            if (publicField.isAnnotationPresent(JsonIgnore.class)
                || publicField.isAnnotationPresent(Hidden.class)
                || (jsonAnySetterAnn != null && jsonAnySetterAnn.booleanValue("enabled").orElse(true))
                || isHidden) {
                continue;
            }

            var isGetterOverriden = false;
            JavadocDescription fieldJavadoc = null;
            if (classElement != null) {
                for (FieldElement field : classElement.getFields()) {
                    if (field.getName().equals(publicField.getName())) {
                        fieldJavadoc = Utils.getJavadocParser().parse(publicField.getDocumentation().orElse(field.getDocumentation().orElse(null)));
                        break;
                    }
                }

                // checking if the getter is overridden and has javadoc and other annotations
                if (publicField instanceof PropertyElement propertyEl) {
                    var readerMethod = propertyEl.getReadMethod().orElse(null);
                    if (readerMethod != null) {
                        var methods = classElement.getEnclosedElements(ElementQuery.ALL_METHODS.includeOverriddenMethods());
                        for (var method : methods) {
                            if (readerMethod.overrides(method)) {
                                isGetterOverriden = CollectionUtils.isNotEmpty(readerMethod.getAnnotationNames()) || fieldJavadoc != null;
                                break;
                            }
                        }
                    }
                }
            }

            if (publicField instanceof MemberElement memberEl && (memberEl.getDeclaringType().getType().getName().equals(type.getName()) || isGetterOverriden)) {

                ClassElement fieldType = publicField.getType();
                if (publicField.getType() instanceof GenericPlaceholderElement genericPlaceholderEl) {
                    ClassElement genericType = typeArgs.get(genericPlaceholderEl.getVariableName());
                    if (genericType != null) {
                        fieldType = genericType;
                    }
                }

                if (withJsonView && notAllowedByJsonView(publicField, classLvlJsonViewClasses, jsonViewClass, context)) {
                    continue;
                }

                Schema<?> propertySchema = resolveSchema(openAPI, publicField, fieldType, context, mediaTypes, jsonViewClass, fieldJavadoc, classJavadoc);

                processSchemaProperty(
                    context,
                    publicField,
                    fieldType,
                    type,
                    schema,
                    propertySchema
                );
            }
        }
    }

    private boolean notAllowedByJsonView(TypedElement publicField, String[] classLvlJsonViewClasses, ClassElement jsonViewClassEl, VisitorContext context) {
        String[] fieldJsonViewClasses = publicField.getAnnotationMetadata().stringValues(JsonView.class);
        if (ArrayUtils.isEmpty(fieldJsonViewClasses)) {
            fieldJsonViewClasses = classLvlJsonViewClasses;
        }
        if (ArrayUtils.isEmpty(fieldJsonViewClasses)) {
            return false;
        }

        for (String fieldJsonViewClass : fieldJsonViewClasses) {
            if (jsonViewClassEl.isAssignable(context.getClassElement(fieldJsonViewClass).get())) {
                return false;
            }
        }

        return true;
    }

    private Schema<?> getPrimitiveType(String typeName) {
        Schema<?> schema = null;
        Class<?> aClass = ClassUtils.getPrimitiveType(typeName).orElse(null);
        if (aClass == null) {
            aClass = ClassUtils.forName(typeName, getClass().getClassLoader()).orElse(null);
        }

        if (aClass != null) {
            Class<?> wrapperType = ReflectionUtils.getWrapperType(aClass);

            PrimitiveType primitiveType = PrimitiveType.fromType(wrapperType);
            if (primitiveType != null) {
                schema = primitiveType.createProperty();
            }
        }
        return schema;
    }

    /**
     * Processes {@link io.swagger.v3.oas.annotations.security.SecurityScheme}
     * annotations.
     *
     * @param element The element
     * @param context The visitor context
     */
    protected void processSecuritySchemes(ClassElement element, VisitorContext context) {
        final List<AnnotationValue<io.swagger.v3.oas.annotations.security.SecurityScheme>> values = element
            .getAnnotationValuesByType(io.swagger.v3.oas.annotations.security.SecurityScheme.class);
        final OpenAPI openAPI = Utils.resolveOpenApi(context);
        for (AnnotationValue<io.swagger.v3.oas.annotations.security.SecurityScheme> securityRequirementAnnotationValue : values) {

            final Map<CharSequence, Object> map = toValueMap(securityRequirementAnnotationValue.getValues(), context, null);

            securityRequirementAnnotationValue.stringValue("name")
                .ifPresent(name -> {
                    if (map.containsKey("paramName")) {
                        map.put("name", map.remove("paramName"));
                    }

                    Utils.normalizeEnumValues(map, CollectionUtils.mapOf("type", SecurityScheme.Type.class, "in", SecurityScheme.In.class));

                    String type = (String) map.get("type");
                    if (!SecurityScheme.Type.APIKEY.toString().equals(type)) {
                        removeAndWarnSecSchemeProp(map, "name", context, false);
                        removeAndWarnSecSchemeProp(map, "in", context);
                    }
                    if (!SecurityScheme.Type.OAUTH2.toString().equals(type)) {
                        removeAndWarnSecSchemeProp(map, "flows", context);
                    }
                    if (!SecurityScheme.Type.OPENIDCONNECT.toString().equals(type)) {
                        removeAndWarnSecSchemeProp(map, "openIdConnectUrl", context);
                    }
                    if (!SecurityScheme.Type.HTTP.toString().equals(type)) {
                        removeAndWarnSecSchemeProp(map, "scheme", context);
                        removeAndWarnSecSchemeProp(map, "bearerFormat", context);
                    }

                    if (SecurityScheme.Type.HTTP.toString().equals(type)) {
                        if (!map.containsKey("scheme")) {
                            context.warn("Can't use http security scheme without 'scheme' property", null);
                        } else if (!map.get("scheme").equals("bearer") && map.containsKey("bearerFormat")) {
                            context.warn("Should NOT have a `bearerFormat` property without `scheme: bearer` being set", null);
                        }
                    }

                    if (map.containsKey("ref") || map.containsKey("$ref")) {
                        Object ref = map.get("ref");
                        if (ref == null) {
                            ref = map.get("$ref");
                        }
                        map.clear();
                        map.put("$ref", ref);
                    }

                    try {
                        JsonNode node = toJson(map, context, null);
                        SecurityScheme securityScheme = ConvertUtils.treeToValue(node, SecurityScheme.class, context);
                        if (securityScheme != null) {
                            resolveExtensions(node).ifPresent(extensions -> BeanMap.of(securityScheme).put("extensions", extensions));
                            resolveComponents(openAPI).addSecuritySchemes(name, securityScheme);
                        }
                    } catch (JsonProcessingException e) {
                        // ignore
                    }
                });
        }
    }

    private void removeAndWarnSecSchemeProp(Map<CharSequence, Object> map, String prop, VisitorContext context) {
        removeAndWarnSecSchemeProp(map, prop, context, true);
    }

    private void removeAndWarnSecSchemeProp(Map<CharSequence, Object> map, String prop, VisitorContext context, boolean withWarn) {
        if (map.containsKey(prop) && withWarn) {
            context.warn("'" + prop + "' property can't set for securityScheme with type " + map.get("type") + ". Skip it", null);
        }
        map.remove(prop);
    }

    /**
     * Converts annotation to model.
     *
     * @param <T> The model type.
     * @param <A> The annotation type.
     * @param element The element to process.
     * @param context The context.
     * @param annotationType The annotation type.
     * @param modelType The model type.
     * @param tagList The initial list of models.
     *
     * @return A list of model objects.
     */
    protected <T, A extends Annotation> List<T> processOpenApiAnnotation(Element element, VisitorContext context, Class<A> annotationType, Class<T> modelType, List<T> tagList) {
        List<AnnotationValue<A>> annotations = element.getAnnotationValuesByType(annotationType);
        if (CollectionUtils.isNotEmpty(annotations)) {
            if (CollectionUtils.isEmpty(tagList)) {
                tagList = new ArrayList<>();
            }
            for (AnnotationValue<A> tag : annotations) {
                Map<CharSequence, Object> values;
                if (tag.getAnnotationName().equals(io.swagger.v3.oas.annotations.security.SecurityRequirement.class.getName()) && !tag.getValues().isEmpty()) {
                    Object name = tag.getValues().get("name");
                    Object scopes = Optional.ofNullable(tag.getValues().get("scopes")).orElse(new ArrayList<String>());
                    values = Collections.singletonMap((CharSequence) name, scopes);
                } else {
                    values = tag.getValues();
                }
                Optional<T> tagOpt = toValue(values, context, modelType, null);
                if (tagOpt.isPresent()) {
                    T tagObj = tagOpt.get();
                    // skip all existed tags
                    boolean alreadyExists = false;
                    if (CollectionUtils.isNotEmpty(tagList) && tag.getAnnotationName().equals(io.swagger.v3.oas.annotations.tags.Tag.class.getName())) {
                        for (T existedTag : tagList) {
                            if (((Tag) existedTag).getName().equals(((Tag) tagObj).getName())) {
                                alreadyExists = true;
                                break;
                            }
                        }
                    }
                    if (!alreadyExists) {
                        tagList.add(tagObj);
                    }
                }
            }
        }
        return tagList;
    }
}<|MERGE_RESOLUTION|>--- conflicted
+++ resolved
@@ -804,19 +804,11 @@
         Schema<?> schema = null;
 
         if (type instanceof EnumElement enumEl) {
-<<<<<<< HEAD
             schema = getSchemaDefinition(openAPI, context, enumEl, typeArgs, definingElement, mediaTypes, jsonViewClass);
             if (isArray != null && isArray) {
                 schema = SchemaUtils.arraySchema(schema);
             }
-        } else {
-=======
-            schema = getSchemaDefinition(openAPI, context, enumEl, typeArgs, definingElement, mediaTypes);
-            if (isArray != null && isArray) {
-                schema = SchemaUtils.arraySchema(schema);
-            }
         } else if (type != null) {
->>>>>>> ce94d615
 
             boolean isPublisher = false;
             boolean isObservable = false;
@@ -890,11 +882,7 @@
                     }
                 } else if (isIterable) {
                     if (isArray) {
-<<<<<<< HEAD
                         schema = resolveSchema(openAPI, type, type.fromArray(), context, mediaTypes, jsonViewClass, null, classJavadoc);
-=======
-                        schema = resolveSchema(openAPI, type, type.fromArray(), context, mediaTypes, null, classJavadoc);
->>>>>>> ce94d615
                         if (schema != null) {
                             schema = SchemaUtils.arraySchema(schema);
                         }
