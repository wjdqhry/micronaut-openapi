<?xml version="1.0"?>

<!DOCTYPE suppressions PUBLIC
        "-//Checkstyle//DTD SuppressionFilter Configuration 1.2//EN"
        "https://checkstyle.org/dtds/suppressions_1_2.dtd">

<suppressions>
     <suppress checks="FileLength" files=".*"/>

<<<<<<< HEAD
=======
    <suppress checks="MissingJavadocType" files=".*doc-examples.*" />
>>>>>>> a617e83e
</suppressions><|MERGE_RESOLUTION|>--- conflicted
+++ resolved
@@ -7,8 +7,5 @@
 <suppressions>
      <suppress checks="FileLength" files=".*"/>
 
-<<<<<<< HEAD
-=======
     <suppress checks="MissingJavadocType" files=".*doc-examples.*" />
->>>>>>> a617e83e
 </suppressions>