--- conflicted
+++ resolved
@@ -8,15 +8,11 @@
 developers=Puneet Behl,Álvaro Sánchez-Mariscal,Iván López
 
 org.gradle.jvmargs=-Xmx2g -Dfile.encoding=UTF-8
-<<<<<<< HEAD
-=======
 org.gradle.configuration-cache=false
 org.gradle.configuration-cache.parallel=false
 org.gradle.caching=true
 org.gradle.parallel=true
-
 kotlin.stdlib.default.dependency=false
->>>>>>> 9005e2e8
 
 # No matter which Java toolchain we use, the Kotlin Daemon is always invoked by the current JDK.
 # Therefor to fix Kapt errors when running tests under Java 21, we need to open up some modules for the Kotlin Daemon.
