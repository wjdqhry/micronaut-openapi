/*
 * Copyright 2017-2018 original authors
 *
 * Licensed under the Apache License, Version 2.0 (the "License");
 * you may not use this file except in compliance with the License.
 * You may obtain a copy of the License at
 *
 * http://www.apache.org/licenses/LICENSE-2.0
 *
 * Unless required by applicable law or agreed to in writing, software
 * distributed under the License is distributed on an "AS IS" BASIS,
 * WITHOUT WARRANTIES OR CONDITIONS OF ANY KIND, either express or implied.
 * See the License for the specific language governing permissions and
 * limitations under the License.
 */
package io.micronaut.http;

import io.micronaut.core.convert.ConversionService;
import io.micronaut.core.util.StringUtils;
import io.micronaut.core.value.OptionalValues;
import io.micronaut.http.annotation.Produces;
import org.slf4j.Logger;
import org.slf4j.LoggerFactory;

import java.io.BufferedReader;
import java.io.IOException;
import java.io.InputStream;
import java.io.InputStreamReader;
import java.math.BigDecimal;
import java.nio.charset.Charset;
import java.nio.charset.StandardCharsets;
import java.util.ArrayList;
import java.util.Arrays;
import java.util.Collections;
import java.util.LinkedHashMap;
import java.util.List;
import java.util.Locale;
import java.util.Map;
import java.util.Optional;
import java.util.concurrent.CompletableFuture;
import java.util.concurrent.TimeUnit;
import java.util.function.Function;
import java.util.regex.Pattern;
import java.util.stream.Collectors;

/**
 * Represents a media type. See https://www.iana.org/assignments/media-types/media-types.xhtml and https://tools.ietf.org/html/rfc2046
 *
 * @author Graeme Rocher
 * @since 1.0
 */
public class MediaType implements CharSequence {

    private static final CompletableFuture<Map<String, String>> mediaTypeFileExtensionsFuture = CompletableFuture.supplyAsync(MediaType::loadMimeTypes);
    private static final Logger LOG = LoggerFactory.getLogger(MediaType.class);
    private static final String MIME_TYPES_FILE_NAME = "META-INF/http/mime.types";
    private static Map<String, String> mediaTypeFileExtensions;
    private static final List<Pattern> textTypePatterns = new ArrayList<>(4);

    static {
        ConversionService.SHARED.addConverter(CharSequence.class, MediaType.class, (Function<CharSequence, MediaType>) charSequence ->
            new MediaType(charSequence.toString())
        );
        textTypePatterns.add(Pattern.compile("^text/.*$"));
        textTypePatterns.add(Pattern.compile("^.*\\+json$"));
        textTypePatterns.add(Pattern.compile("^.*\\+text$"));
        textTypePatterns.add(Pattern.compile("^.*\\+xml$"));

        mediaTypeFileExtensions = new HashMap<>(4);
    }

    /**
     * Default file extension used for JSON
     */
    public static final String EXTENSION_JSON = "json";
    /**
     * Default file extension used for XML
     */
    public static final String EXTENSION_XML = "xml";
    public static final MediaType[] EMPTY_ARRAY = new MediaType[0];

    /**
     * A wildcard media type representing all types
     */
    public static final String ALL = "*/*";

    /**
     * A wildcard media type representing all types
     */
    public static final MediaType ALL_TYPE = new MediaType(ALL, "all");

    /**
     * Form encoded data: application/x-www-form-urlencoded
     */
    public static final String APPLICATION_FORM_URLENCODED = "application/x-www-form-urlencoded";

    /**
     * Form encoded data: application/x-www-form-urlencoded
     */
    public static final MediaType APPLICATION_FORM_URLENCODED_TYPE = new MediaType(APPLICATION_FORM_URLENCODED);

    /**
     * Short cut for {@link #APPLICATION_FORM_URLENCODED_TYPE}
     */
    public static final MediaType FORM = APPLICATION_FORM_URLENCODED_TYPE;

    /**
     * Multi part form data: multipart/form-data
     */
    public static final String MULTIPART_FORM_DATA = "multipart/form-data";

    /**
     * Multi part form data: multipart/form-data
     */
    public static final MediaType MULTIPART_FORM_DATA_TYPE = new MediaType(MULTIPART_FORM_DATA);

    /**
     * HTML: text/html
     */
    public static final String TEXT_HTML = "text/html";

    /**
     * HTML: text/html
     */
    public static final MediaType TEXT_HTML_TYPE = new MediaType(TEXT_HTML);

    /**
     * XHTML: application/xhtml+xml
     */
    public static final String APPLICATION_XHTML = "application/xhtml+xml";

    /**
     * XHTML: application/xhtml+xml
     */
    public static final MediaType APPLICATION_XHTML_TYPE = new MediaType(APPLICATION_XHTML, "html");

    /**
     * XML: application/xml
     */
    public static final String APPLICATION_XML = "application/xml";

    /**
     * XML: application/xml
     */
    public static final MediaType APPLICATION_XML_TYPE = new MediaType(APPLICATION_XML);

    /**
     * JSON: application/json
     */
    public static final String APPLICATION_JSON = "application/json";

    /**
     * JSON: application/json
     */
    public static final MediaType APPLICATION_JSON_TYPE = new MediaType(MediaType.APPLICATION_JSON);

    /**
     * YAML: application/x-yaml
     */
    public static final String APPLICATION_YAML = "application/x-yaml";

    /**
     * YAML: application/x-yaml
     */
    public static final MediaType APPLICATION_YAML_TYPE = new MediaType(MediaType.APPLICATION_YAML);

    /**
     * XML: text/xml
     */
    public static final String TEXT_XML = "text/xml";

    /**
     * XML: text/xml
     */
    public static final MediaType TEXT_XML_TYPE = new MediaType(TEXT_XML);

    /**
     * JSON: text/json
     */
    public static final String TEXT_JSON = "text/json";

    /**
     * JSON: text/json
     */
    public static final MediaType TEXT_JSON_TYPE = new MediaType(TEXT_JSON);

    /**
     * Plain Text: text/plain
     */
    public static final String TEXT_PLAIN = "text/plain";

    /**
     * Plain Text: text/plain
     */
    public static final MediaType TEXT_PLAIN_TYPE = new MediaType(TEXT_PLAIN);

    /**
     * HAL JSON: application/hal+json
     */
    public static final String APPLICATION_HAL_JSON = "application/hal+json";

    /**
     * HAL JSON: application/hal+json
     */
    public static final MediaType APPLICATION_HAL_JSON_TYPE = new MediaType(APPLICATION_HAL_JSON);

    /**
     * HAL XML: application/hal+xml
     */
    public static final String APPLICATION_HAL_XML = "application/hal+xml";

    /**
     * HAL XML: application/hal+xml
     */
    public static final MediaType APPLICATION_HAL_XML_TYPE = new MediaType(APPLICATION_HAL_XML);

    /**
     * Atom: application/atom+xml
     */
    public static final String APPLICATION_ATOM_XML = "application/atom+xml";

    /**
     * Atom: application/atom+xml
     */
    public static final MediaType APPLICATION_ATOM_XML_TYPE = new MediaType(APPLICATION_ATOM_XML);

    /**
     * VND Error: application/vnd.error+json
     */
    public static final String APPLICATION_VND_ERROR = "application/vnd.error+json";

    /**
     * VND Error: application/vnd.error+json
     */
    public static final MediaType APPLICATION_VND_ERROR_TYPE = new MediaType(APPLICATION_VND_ERROR);

    /**
     * Server Sent Event: text/event-stream
     */
    public final static String TEXT_EVENT_STREAM = "text/event-stream";

    /**
     * Server Sent Event: text/event-stream
     */
    public static final MediaType TEXT_EVENT_STREAM_TYPE = new MediaType(TEXT_EVENT_STREAM);

    /**
     * JSON Stream: application/x-json-stream
     */
    public final static String APPLICATION_JSON_STREAM = "application/x-json-stream";

    /**
     * JSON Stream: application/x-json-stream
     */
    public final static MediaType APPLICATION_JSON_STREAM_TYPE = new MediaType(APPLICATION_JSON_STREAM);

    /**
     * BINARY: application/octet-stream
     */
    public final static String APPLICATION_OCTET_STREAM = "application/octet-stream";

    /**
     * BINARY: application/octet-stream
     */
    public final static MediaType APPLICATION_OCTET_STREAM_TYPE = new MediaType(APPLICATION_OCTET_STREAM);


    /**
     * Parameter {@code "charset"}
     */
    public static final String CHARSET_PARAMETER = "charset";

    /**
     * Parameter {@code "q"}
     */
    public static final String Q_PARAMETER = "q";

    /**
     * Parameter {@code "v"}
     */
    public static final String V_PARAMETER = "v";

    private static final BigDecimal QUALITY_RATING_NUMBER = new BigDecimal("1.0");
    private static final String QUALITY_RATING = "1.0";
    private static final String SEMICOLON = ";";

    protected final String name;
    protected final String subtype;
    protected final String type;
    protected final String extension;
    protected final Map<CharSequence, String> parameters;

    private BigDecimal qualityNumberField;

    /**
     * Constructs a new media type for the given string
     *
     * @param name The name of the media type. For example application/json
     */
    public MediaType(String name) {
        this(name, null, Collections.emptyMap());
    }

    /**
     * Constructs a new media type for the given string and parameters
     *
     * @param name   The name of the media type. For example application/json
     * @param params The parameters
     */
    public MediaType(String name, Map<String, String> params) {
        this(name, null, params);
    }

    /**
     * Constructs a new media type for the given string and extension
     *
     * @param name      The name of the media type. For example application/json
     * @param extension The extension of the file using this media type if it differs from the subtype
     */
    public MediaType(String name, String extension) {
        this(name, extension, Collections.emptyMap());
    }

    /**
     * Constructs a new media type for the given string and extension
     *
     * @param name      The name of the media type. For example application/json
     * @param extension The extension of the file using this media type if it differs from the subtype
     */
    public MediaType(String name, String extension, Map<String, String> params) {
        if (name == null) {
            throw new IllegalArgumentException("Argument [name] cannot be null");
        }
        String withoutArgs;
        if (name.contains(SEMICOLON)) {
            this.parameters = new LinkedHashMap<>();
            String[] tokenWithArgs = name.split(SEMICOLON);
            withoutArgs = tokenWithArgs[0];
            String[] paramsList = Arrays.copyOfRange(tokenWithArgs, 1, tokenWithArgs.length);
            for (String param : paramsList) {
                int i = param.indexOf('=');
                if (i > -1) {
                    parameters.put(param.substring(0, i).trim(), param.substring(i + 1).trim());
                }
            }
        } else {
            this.parameters = Collections.emptyMap();
            withoutArgs = name;
        }
        this.name = withoutArgs;
        int i = withoutArgs.indexOf('/');
        if (i > -1) {
            this.type = withoutArgs.substring(0, i);
            this.subtype = withoutArgs.substring(i + 1, withoutArgs.length());
        } else {
            throw new IllegalArgumentException("Invalid mime type: " + name);
        }

        if (extension != null) {
            this.extension = extension;
        } else {
            int j = subtype.indexOf('+');
            if (j > -1) {
                this.extension = subtype.substring(j + 1);
            } else {
                this.extension = subtype;
            }
        }
        if (params != null) {
            parameters.putAll(params);
        }
    }

    /**
     * @return The name of the mime type without any parameters
     */
    public String getName() {
        return name;
    }

    /**
     * @return The type of the media type. For example for application/hal+json this would return "application"
     */
    public String getType() {
        return this.type;
    }

    /**
     * @return The subtype. For example for application/hal+json this would return "hal+json"
     */
    public String getSubtype() {
        return this.subtype;
    }

    /**
     * @return The extension. For example for application/hal+json this would return "json"
     */
    public String getExtension() {
        return extension;
    }

    /**
     * @return The parameters to the media type
     */
    public OptionalValues<String> getParameters() {
        return OptionalValues.of(String.class, parameters);
    }

    /**
     * @return The quality of the Mime type
     */
    public String getQuality() {
        return parameters.getOrDefault("q", QUALITY_RATING);
    }

    /**
     * @return The quality in BigDecimal form
     */
    public BigDecimal getQualityAsNumber() {
        if (this.qualityNumberField == null) {
            this.qualityNumberField = getOrConvertQualityParameterToBigDecimal(this);
        }
        return this.qualityNumberField;
    }

    /**
     * @return The version of the Mime type
     */
    String getVersion() {
        return parameters.getOrDefault(V_PARAMETER, null);
    }

    /**
     * @return The charset of the media type if specified
     */
    public Optional<Charset> getCharset() {
        return getParameters().get("charset").map(Charset::forName);
    }

    @Override
    public int length() {
        return toString().length();
    }

    @Override
    public char charAt(int index) {
        return toString().charAt(index);
    }

    @Override
    public CharSequence subSequence(int start, int end) {
        return toString().subSequence(start, end);
    }

<<<<<<< HEAD
    public boolean isTextBased() {
        boolean matches = textTypePatterns.stream().anyMatch((p) -> p.matcher(name).matches());
=======
    /**
     * @return Whether the media type can be compressed
     */
    public boolean isCompressible() {
        boolean matches = compressiblePatterns.stream().anyMatch((p) -> p.matcher(name).matches());
>>>>>>> 7f459534
        if (!matches) {
            matches = subtype.equals("json") || subtype.equals("xml");
        }
        return matches;
    }

<<<<<<< HEAD
    public static boolean isTextBased(String contentType) {
=======
    /**
     * @param contentType The content type
     * @return Whether the content type can be compressed
     */
    public static boolean isCompressible(String contentType) {
>>>>>>> 7f459534
        MediaType mediaType = new MediaType(contentType);
        return mediaType.isTextBased();
    }

    public String toString() {
        if (parameters.isEmpty()) {
            return name;
        } else {
            return name + ";" + parameters.entrySet().stream().map(Object::toString)
                .collect(Collectors.joining(";"));
        }
    }

    @Override
    public boolean equals(Object o) {
        if (this == o) return true;
        if (o == null || getClass() != o.getClass()) return false;

        MediaType mediaType = (MediaType) o;

        return name.equals(mediaType.name);
    }

    @Override
    public int hashCode() {
        return name.hashCode();
    }

    /**
     * Create a new {@link MediaType} from the given text
     *
     * @param mediaType The text
     * @return The {@link MediaType}
     */
    public static MediaType of(CharSequence mediaType) {
        return new MediaType(mediaType.toString());
    }

    /**
     * Create a new {@link MediaType} from the given text
     *
     * @param mediaType The text
     * @return The {@link MediaType}
     */
    public static MediaType[] of(CharSequence... mediaType) {
        return Arrays.stream(mediaType).map(txt -> new MediaType(txt.toString())).toArray(MediaType[]::new);
    }

    /**
     * Resolve the {@link MediaType} produced by the given type based on the {@link Produces} annotation
     *
     * @param type The type
     * @return An {@link Optional} {@link MediaType}
     */
    public static Optional<MediaType> fromType(Class<?> type) {
        Produces producesAnn = type.getAnnotation(Produces.class);
        if (producesAnn != null) {
            return Arrays.stream(producesAnn.value()).findFirst().map(MediaType::new);
        }
        return Optional.empty();
    }

    /**
     * Resolve the {@link MediaType} for the given file extension
     *
     * @param extension The file extension
     * @return The {@link MediaType}
     */
    public static Optional<MediaType> forExtension(String extension) {
        if (StringUtils.isNotEmpty(extension)) {
            String type = getMediaTypeFileExtensions().get(extension);
            if (type != null) {
                return Optional.of(new MediaType(type, extension));
            }
        }
        return Optional.empty();
    }

    private static Map<String, String> getMediaTypeFileExtensions() {
        Map<String, String> extensions = mediaTypeFileExtensions;
        if (extensions == null) {
            synchronized (MediaType.class) { // double check
                extensions = mediaTypeFileExtensions;
                if (extensions == null) {
                    try {
                        mediaTypeFileExtensions = extensions = mediaTypeFileExtensionsFuture.get(5, TimeUnit.SECONDS);
                    } catch (Exception e) {
                        mediaTypeFileExtensions = Collections.emptyMap();
                    }
                }
            }
        }
        return extensions;
    }

    private BigDecimal getOrConvertQualityParameterToBigDecimal(MediaType mt) {
        BigDecimal bd;
        try {
            String q = mt.parameters.getOrDefault(Q_PARAMETER, null);
            if (q == null) return QUALITY_RATING_NUMBER;
            else {
                bd = new BigDecimal(q);
            }
            return bd;
        } catch (NumberFormatException e) {
            bd = QUALITY_RATING_NUMBER;
            return bd;
        }
    }

    private static Map<String, String> loadMimeTypes() {
        InputStream is = null;
        try {
            is = MediaType.class.getClassLoader().getResourceAsStream(MIME_TYPES_FILE_NAME);
            BufferedReader reader = new BufferedReader(new InputStreamReader(is, StandardCharsets.US_ASCII));
            Map<String, String> result = new LinkedHashMap<>(100);
            String line;
            while ((line = reader.readLine()) != null) {
                if (line.isEmpty() || line.charAt(0) == '#') {
                    continue;
                }
                String formattedLine = line.trim().replaceAll("\\s{2,}", " ").replaceAll("\\s", "|");
                String[] tokens = formattedLine.split("\\|");
                for (int i = 1; i < tokens.length; i++) {
                    String fileExtension = tokens[i].toLowerCase(Locale.ENGLISH);
                    result.put(fileExtension, tokens[0]);
                }
            }
            return result;
        } catch (IOException ex) {
            System.out.println(ex.getMessage());
            if (LOG.isWarnEnabled()) {
                LOG.warn("Failed to load mime types for file extension detection!");
            }
        } finally {
            if (is != null) {
                try {
                    is.close();
                } catch (IOException ignore) {
                }
            }
        }

        return Collections.emptyMap();
    }
}<|MERGE_RESOLUTION|>--- conflicted
+++ resolved
@@ -29,14 +29,7 @@
 import java.math.BigDecimal;
 import java.nio.charset.Charset;
 import java.nio.charset.StandardCharsets;
-import java.util.ArrayList;
-import java.util.Arrays;
-import java.util.Collections;
-import java.util.LinkedHashMap;
-import java.util.List;
-import java.util.Locale;
-import java.util.Map;
-import java.util.Optional;
+import java.util.*;
 import java.util.concurrent.CompletableFuture;
 import java.util.concurrent.TimeUnit;
 import java.util.function.Function;
@@ -452,31 +445,22 @@
         return toString().subSequence(start, end);
     }
 
-<<<<<<< HEAD
+    /**
+     * @return Whether the media type is text based
+     */
     public boolean isTextBased() {
         boolean matches = textTypePatterns.stream().anyMatch((p) -> p.matcher(name).matches());
-=======
-    /**
-     * @return Whether the media type can be compressed
-     */
-    public boolean isCompressible() {
-        boolean matches = compressiblePatterns.stream().anyMatch((p) -> p.matcher(name).matches());
->>>>>>> 7f459534
         if (!matches) {
             matches = subtype.equals("json") || subtype.equals("xml");
         }
         return matches;
     }
 
-<<<<<<< HEAD
+    /**
+     * @param contentType The content type
+     * @return Whether the content type is text based
+     */
     public static boolean isTextBased(String contentType) {
-=======
-    /**
-     * @param contentType The content type
-     * @return Whether the content type can be compressed
-     */
-    public static boolean isCompressible(String contentType) {
->>>>>>> 7f459534
         MediaType mediaType = new MediaType(contentType);
         return mediaType.isTextBased();
     }
